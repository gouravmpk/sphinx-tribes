--- conflicted
+++ resolved
@@ -100,7 +100,6 @@
         <div
           style={{
             display: 'flex',
-<<<<<<< HEAD
             flexDirection: 'column',
             marginLeft: '14px'
           }}>
@@ -113,30 +112,6 @@
             {owner_alias}
           </Name>
           <Date>{lastSeen}</Date>
-=======
-            flexDirection: 'row'
-          }}
-        >
-          <Img src={img || `/static/person_placeholder.png`} iconSize={32} isPaid={isPaid} />
-          <div
-            style={{
-              display: 'flex',
-              flexDirection: 'column',
-              marginLeft: '14px'
-            }}
-          >
-            <Name
-              textSize={textSize}
-              color={isPaid ? color.grayish.G300 : color.pureBlack}
-              onClick={(e) => {
-                selectPerson(e);
-              }}
-            >
-              {owner_alias}
-            </Name>
-            <Date>{lastSeen}</Date>
-          </div>
->>>>>>> ed45f7c3
         </div>
       </div>
     </Wrap>
