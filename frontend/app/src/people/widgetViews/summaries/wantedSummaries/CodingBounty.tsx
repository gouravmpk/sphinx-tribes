/* eslint-disable func-style */
import React, { useCallback, useEffect, useState } from 'react';
import { EuiText, EuiFieldText, EuiGlobalToastList } from '@elastic/eui';
import { observer } from 'mobx-react-lite';
import moment from 'moment';
import { calculateTimeLeft, isInvoiceExpired } from 'helpers';
import { Button, Divider, Modal } from '../../../../components/common';
import { colors } from '../../../../config/colors';
import { renderMarkdown } from '../../../utils/RenderMarkdown';
import { satToUsd } from '../../../../helpers';
import { useStores } from '../../../../store';
import IconButton from '../../../../components/common/IconButton2';
import ImageButton from '../../../../components/common/ImageButton';
import BountyProfileView from '../../../../bounties/BountyProfileView';
import ButtonSet from '../../../../bounties/BountyModalButtonSet';
import BountyPrice from '../../../../bounties/BountyPrice';
import InvitePeopleSearch from '../../../../components/form/inputs/widgets/PeopleSearch';
import { CodingBountiesProps } from '../../../interfaces';
import LoomViewerRecorder from '../../../utils/LoomViewerRecorder';
import Invoice from './Invoice';
import {
  AssigneeProfile,
  Creator,
  Img,
  PaidStatusPopover,
  CreatorDescription,
  BountyPriceContainer,
  BottomButtonContainer,
  UnassignedPersonProfile,
  DividerContainer,
  NormalUser,
  LanguageContainer,
  AwardsContainer,
  DescriptionBox,
  AdjustAmountContainer,
  TitleBox,
  CodingLabels,
  AutoCompleteContainer,
  AwardBottomContainer,
  BountyTime
} from './style';
import { getTwitterLink } from './lib';

let interval;

function MobileView(props: CodingBountiesProps) {
  const {
    deliverables,
    description,
    ticket_url,
    assignee,
    titleString,
    nametag,
    labels,
    person,
    setIsPaidStatusPopOver,
    creatorStep,
    paid,
    tribe,
    saving,
    isPaidStatusPopOver,
    isPaidStatusBadgeInfo,
    awardDetails,
    isAssigned,
    dataValue,
    assigneeValue,
    assignedPerson,
    changeAssignedPerson,
    sendToRedirect,
    handleCopyUrl,
    isCopied,
    replitLink,
    assigneeHandlerOpen,
    setCreatorStep,
    awards,
    setExtrasPropertyAndSaveMultiple,
    handleAssigneeDetails,
    peopleList,
    setIsPaidStatusBadgeInfo,
    bountyPrice,
    selectedAward,
    handleAwards,
    repo,
    issue,
    isMarkPaidSaved,
    setAwardDetails,
    setBountyPrice,
    owner_idURL,
    createdURL,
    created,
    loomEmbedUrl,
    bounty_expires,
    commitment_fee,
    org_uuid,
    id,
    localPaid,
    setLocalPaid
  } = props;
  const color = colors['light'];

  const { ui, main } = useStores();
  const [invoiceStatus, setInvoiceStatus] = useState(false);
  const [keysendStatus, setKeysendStatus] = useState(false);
  const [lnInvoice, setLnInvoice] = useState('');
  const [toasts, setToasts]: any = useState([]);
  const [updatingPayment, setUpdatingPayment] = useState<boolean>(false);

  let bountyPaid = paid || invoiceStatus || keysendStatus;

  if (localPaid === 'PAID') {
    bountyPaid = true;
  } else if (localPaid === 'UNPAID') {
    bountyPaid = false;
  }

  const pollMinutes = 5;

  const bountyExpired = !bounty_expires
    ? false
    : Date.now() > new Date(bounty_expires || '').getTime();
  const bountyTimeLeft = calculateTimeLeft(new Date(bounty_expires ?? ''), 'days');

  const addToast = () => {
    return setToasts([
      {
        id: '1',
        title: 'Invoice has been paid',
        color: 'success'
      }
    ]);
  };

  const removeToast = () => {
    setToasts([]);
  };

<<<<<<< HEAD
  const startPolling = useCallback(
    async (paymentRequest: string) => {
      interval = setInterval(async () => {
        try {
          const invoiceData = await main.pollInvoice(paymentRequest);
          if (invoiceData) {
            if (invoiceData.success && invoiceData.response.settled) {
              clearInterval(interval);

              setLnInvoice('');
              addToast();
              main.setKeysendInvoice('');
              setLocalPaid('UNKNOWN');
              setInvoiceStatus(true);
              setKeysendStatus(true);
            }
          }
        } catch (e) {
          console.warn('CodingBounty Invoice Polling Error', e);
        }
      }, 5000);
    },
    [setLocalPaid, main]
  );
=======
  async function startPolling(paymentRequest: string) {
    let i = 0;
    interval = setInterval(async () => {
      try {
        const invoiceData = await main.pollInvoice(paymentRequest);
        if (invoiceData) {
          if (invoiceData.success && invoiceData.response.settled) {
            clearInterval(interval);

            setLnInvoice('');
            setLocalPaid('UNKNOWN');
            setInvoiceStatus(true);
          }
        }
        i++;
        if (i > 100) {
          if (interval) clearInterval(interval);
        }
      } catch (e) {
        console.warn('CodingBounty Invoice Polling Error', e);
      }
    }, 3000);
  }
>>>>>>> efea6016

  const generateInvoice = async (price: number) => {
    if (created && ui.meInfo?.websocketToken) {
      const data = await main.getLnInvoice({
        amount: price || 0,
        memo: '',
        owner_pubkey: person.owner_pubkey,
        user_pubkey: assignee.owner_pubkey,
        route_hint: assignee.owner_route_hint ?? '',
        created: created ? created?.toString() : '',
        type: 'KEYSEND'
      });

<<<<<<< HEAD
      const paymentRequest = data.response.invoice;

      if (paymentRequest) {
        setLnInvoice(paymentRequest);
        main.setKeysendInvoice(paymentRequest);
        startPolling(paymentRequest);
      }
=======
      setLnInvoice(data.response.invoice);
      startPolling(data.response.invoice);
>>>>>>> efea6016
    }
  };

  useEffect(() => {
    if (main.keysendInvoice !== '') {
      const expired = isInvoiceExpired(main.keysendInvoice);
      if (!expired) {
        startPolling(main.keysendInvoice);
      } else {
        main.setKeysendInvoice('');
      }
    }

    return () => {
      clearInterval(interval);
    };
  }, [main, startPolling]);

  const makePayment = async () => {
    // If the bounty has a commitment fee, add the fee to the user payment
    const price = Number(
      commitment_fee && props.price ? commitment_fee + props.price : props?.price
    );
    // if there is an organization and the organization's
    // buudget is sufficient keysend to the user immediately
    // without generating an invoice, else generate an invoice
    if (org_uuid) {
      const organizationBudget = await main.getOrganizationBudget(org_uuid);
      const budget = organizationBudget.total_budget;
      if (Number(budget) >= Number(price)) {
        // make keysend payment
        const body = {
          id: id || 0,
          websocket_token: ui.meInfo?.websocketToken || '',
          receiver_pubkey: assignee.owner_pubkey,
          route_hint: assignee.owner_route_hint ?? ''
        };

        await main.makeBountyPayment(body);
      } else {
        generateInvoice(price || 0);
      }
    } else {
      generateInvoice(price || 0);
    }
  };

  const removeBountyAssignee = async () => {
    const data = await main.deleteBountyAssignee({
      owner_pubkey: person.owner_pubkey,
      created: created ? created?.toString() : ''
    });

    if (data) {
      // get new wanted list
      main.getPeopleBounties({ page: 1, resetPage: true });
    }
  };

  const updatePaymentStatus = async (created: number) => {
    await main.updateBountyPaymentStatus(created);
    await main.getPeopleBounties();
  };

  const handleSetAsPaid = async (e: any) => {
    e.stopPropagation();
    setUpdatingPayment(true);
    await updatePaymentStatus(created || 0);
    await setExtrasPropertyAndSaveMultiple('paid', {
      award: awardDetails.name
    });

    setTimeout(() => {
      setCreatorStep(0);
      if (setIsPaidStatusPopOver) setIsPaidStatusPopOver(true);
      if (awardDetails?.name !== '') {
        setIsPaidStatusBadgeInfo(true);
      }
      setUpdatingPayment(false);
    }, 3000);
  };

  const handleSetAsUnpaid = async (e: any) => {
    e.stopPropagation();
    setUpdatingPayment(true);
    await updatePaymentStatus(created || 0);
    setLocalPaid('UNPAID');
    setUpdatingPayment(false);
  };

  const twitterHandler = () => {
    const twitterLink = getTwitterLink({
      title: titleString,
      labels,
      issueCreated: createdURL,
      ownerPubkey: owner_idURL
    });
    sendToRedirect(twitterLink);
  };
  return (
    <div>
      {{ ...person }?.owner_alias &&
      ui.meInfo?.owner_alias &&
      { ...person }?.owner_alias === ui.meInfo?.owner_alias ? (
        /*
         * creator view
         */
        <>
          {creatorStep === 0 && (
            <Creator
              onClick={() => {
                if (setIsPaidStatusPopOver) setIsPaidStatusPopOver(false);
              }}
            >
              <>
                {bountyPaid && (
                  <Img
                    src={'/static/paid_ribbon.svg'}
                    style={{
                      position: 'absolute',
                      right: -4,
                      width: 72.46,
                      height: 71.82,
                      zIndex: 100,
                      pointerEvents: 'none'
                    }}
                  />
                )}
                {bountyPaid && (
                  <>
                    <PaidStatusPopover
                      color={color}
                      isPaidStatusPopOver={isPaidStatusPopOver}
                      isPaidStatusBadgeInfo={isPaidStatusBadgeInfo}
                      style={{
                        opacity: isPaidStatusPopOver ? 1 : 0,
                        transition: 'all ease 1s'
                      }}
                    >
                      <div
                        className="PaidStatusContainer"
                        style={{
                          borderRadius: isPaidStatusBadgeInfo ? '6px 6px 0px 0px' : '6px',
                          opacity: isPaidStatusPopOver ? 1 : 0,
                          transition: 'all ease 1s'
                        }}
                      >
                        <div className="imageContainer">
                          <img
                            src="/static/verified_check_icon.svg"
                            alt="check icon"
                            height={'100%'}
                            width={'100%'}
                          />
                        </div>
                        <EuiText className="PaidStatus">Bounty Paid</EuiText>
                      </div>
                      <div
                        className="ExtraBadgeInfo"
                        style={{
                          opacity: isPaidStatusBadgeInfo ? 1 : 0,
                          transition: 'all ease 1s'
                        }}
                      >
                        <div className="imageContainer">
                          <img
                            src="/static/green_checked_icon.svg"
                            alt=""
                            height={'100%'}
                            width={'100%'}
                          />
                        </div>
                        <img
                          src={awardDetails?.image !== '' && awardDetails.image}
                          alt="award_icon"
                          height={'40px'}
                          width={'40px'}
                        />
                        <EuiText className="badgeText">Badge Awarded</EuiText>
                      </div>
                    </PaidStatusPopover>
                  </>
                )}

                <CreatorDescription paid={bountyPaid} color={color}>
                  <div className="CreatorDescriptionOuterContainerCreatorView">
                    <div className="CreatorDescriptionInnerContainerCreatorView">
                      <div>{nametag}</div>
                      <div className="CreatorDescriptionExtraButton">
                        <ImageButton
                          buttonText={'Edit'}
                          ButtonContainerStyle={{
                            width: '117px',
                            height: '40px'
                          }}
                          leadingImageSrc={'/static/editIcon.svg'}
                          leadingImageContainerStyle={{
                            left: 320
                          }}
                          buttonAction={props?.editAction}
                        />
                        <ImageButton
                          buttonText={!props.deletingState ? 'Delete' : 'Deleting'}
                          ButtonContainerStyle={{
                            width: '117px',
                            height: '40px'
                          }}
                          leadingImageSrc={'/static/Delete.svg'}
                          leadingImageContainerStyle={{
                            left: 450
                          }}
                          disabled={!props?.deleteAction}
                          buttonAction={props?.deleteAction}
                        />
                      </div>
                    </div>
                    <TitleBox color={color}>{titleString}</TitleBox>
                    <LanguageContainer>
                      {dataValue &&
                        dataValue?.length > 0 &&
                        dataValue?.map((lang: any, index: number) => (
                          <CodingLabels
                            key={index}
                            styledColors={color}
                            border={lang?.border}
                            color={lang?.color}
                            background={lang?.background}
                          >
                            <EuiText className="LanguageText">{lang?.label}</EuiText>
                          </CodingLabels>
                        ))}
                    </LanguageContainer>
                  </div>
                  <DescriptionBox color={color}>
                    {renderMarkdown(description)}
                    {deliverables ? (
                      <div className="deliverablesContainer">
                        <EuiText className="deliverablesHeading">Deliverables</EuiText>
                        <EuiText className="deliverablesDesc">{deliverables}</EuiText>
                      </div>
                    ) : null}
                  </DescriptionBox>
                </CreatorDescription>
                <AssigneeProfile color={color}>
                  <UnassignedPersonProfile
                    unassigned_border={color.grayish.G300}
                    grayish_G200={color.grayish.G200}
                    color={color}
                  >
                    {!isAssigned && (
                      <div className="UnassignedPersonContainer">
                        <img
                          src="/static/unassigned_profile.svg"
                          alt=""
                          height={'100%'}
                          width={'100%'}
                        />
                      </div>
                    )}

                    {isAssigned ? (
                      <div className="BountyProfileOuterContainerCreatorView">
                        <BountyProfileView
                          assignee={!assignedPerson ? assignee : assignedPerson}
                          status={bountyPaid ? 'completed' : 'assigned'}
                          canViewProfile={false}
                          statusStyle={{
                            width: '66px',
                            height: '16px',
                            background: bountyPaid ? color.statusCompleted : color.statusAssigned
                          }}
                          UserProfileContainerStyle={{
                            height: 48,
                            width: 'fit-content',
                            minWidth: 'fit-content',
                            padding: 0
                            // marginTop: '48px'
                          }}
                          isNameClickable={true}
                          UserImageStyle={{
                            width: '48px',
                            height: '48px',
                            display: 'flex',
                            justifyContent: 'center',
                            alignItems: 'center',
                            borderRadius: '200px',
                            overflow: 'hidden'
                          }}
                          NameContainerStyle={{
                            height: '28px',
                            maxWidth: '154px'
                          }}
                          userInfoStyle={{
                            marginLeft: '12px'
                          }}
                        />
                        {!bountyPaid && (
                          <div
                            className="AssigneeCloseButtonContainer"
                            onClick={() => {
                              changeAssignedPerson();
                            }}
                          >
                            <img
                              src="/static/assignee_close.png"
                              alt="cross_icon"
                              height={'100%'}
                              width={'100%'}
                            />
                          </div>
                        )}
                      </div>
                    ) : (
                      <div className="UnassignedPersonalDetailContainer">
                        <ImageButton
                          buttonText={'Not Assigned'}
                          ButtonContainerStyle={{
                            width: '159px',
                            height: '48px',
                            background: color.pureWhite,
                            marginLeft: '-12px'
                          }}
                          buttonTextStyle={{
                            color: color.grayish.G50,
                            width: '114px'
                          }}
                          endImageSrc={'/static/addIcon.svg'}
                          endingImageContainerStyle={{
                            right: '34px',
                            fontSize: '12px'
                          }}
                          buttonAction={() => {
                            assigneeHandlerOpen();
                          }}
                        />
                      </div>
                    )}
                  </UnassignedPersonProfile>
                  <DividerContainer>
                    <Divider />
                  </DividerContainer>
                  <BountyPriceContainer margin_top="0px">
                    <BountyPrice
                      priceMin={props?.priceMin}
                      priceMax={props?.priceMax}
                      price={props?.price || 0}
                      sessionLength={props?.estimated_session_length}
                      style={{
                        padding: 0,
                        margin: 0
                      }}
                    />

                    {lnInvoice && !invoiceStatus && (
                      <Invoice
                        startDate={
                          new Date(moment().add(pollMinutes, 'minutes').format().toString())
                        }
                        invoiceStatus={invoiceStatus}
                        invoiceTime={pollMinutes}
                        lnInvoice={lnInvoice}
                      />
                    )}
                    {/**
                     * LNURL AUTH users alias are their public keys
                     * which make them so longF
                     * A non LNAUTh user alias is shorter
                     */}
                    {!bountyExpired &&
                      !invoiceStatus &&
                      assignee &&
                      assignee.owner_alias.length < 30 && (
                        <>
                          {bounty_expires && (
                            <BountyTime>
                              Bounty time remains: Days {bountyTimeLeft.days} Hrs{' '}
                              {bountyTimeLeft.hours} Mins {bountyTimeLeft.minutes} Secs{' '}
                              {bountyTimeLeft.seconds}
                            </BountyTime>
                          )}
                          <Button
                            iconSize={14}
                            width={220}
                            height={48}
                            onClick={makePayment}
                            style={{ marginTop: '30px', marginBottom: '-20px', textAlign: 'left' }}
                            text="Pay Bounty"
                            ButtonTextStyle={{ padding: 0 }}
                          />
                        </>
                      )}
                    {bountyExpired && (
                      <>
                        <BountyTime>Bounty Commitment sats has expired</BountyTime>
                        <Button
                          iconSize={14}
                          width={220}
                          height={48}
                          onClick={removeBountyAssignee}
                          style={{ marginTop: '30px', marginBottom: '-20px', textAlign: 'left' }}
                          text="Remove Assignee"
                          ButtonTextStyle={{ padding: 0 }}
                        />
                      </>
                    )}
                  </BountyPriceContainer>
                  <div className="buttonSet">
                    <ButtonSet
                      githubShareAction={() => {
                        const repoUrl = ticket_url
                          ? ticket_url
                          : `https://github.com/${repo}/issues/${issue}`;
                        sendToRedirect(repoUrl);
                      }}
                      copyURLAction={handleCopyUrl}
                      copyStatus={isCopied ? 'Copied' : 'Copy Link'}
                      twitterAction={twitterHandler}
                      replitLink={replitLink}
                      tribe={tribe !== 'none' && tribe}
                      tribeFunction={() => {
                        const profileUrl = `https://community.sphinx.chat/t/${tribe}`;
                        sendToRedirect(profileUrl);
                      }}
                      showGithubBtn={!!ticket_url}
                    />
                  </div>
                  <BottomButtonContainer>
                    {bountyPaid ? (
                      <IconButton
                        width={220}
                        height={48}
                        style={{
                          bottom: '0',
                          marginLeft: '36px',
                          border: `1px solid ${color.primaryColor.P400}`,
                          background: color.pureWhite,
                          color: color.borderGreen1
                        }}
                        text={'Mark Unpaid'}
                        loading={saving === 'paid' || updatingPayment}
                        endingImg={'/static/mark_unpaid.svg'}
                        textStyle={{
                          width: '130px',
                          display: 'flex',
                          justifyContent: 'center',
                          fontFamily: 'Barlow',
                          marginLeft: '30px'
                        }}
                        onClick={handleSetAsUnpaid}
                      />
                    ) : (
                      <IconButton
                        color={'success'}
                        width={220}
                        height={48}
                        style={{
                          bottom: '0',
                          marginLeft: '36px'
                        }}
                        text={'Mark Paid'}
                        loading={saving === 'paid'}
                        endingImg={'/static/mark_paid.svg'}
                        textStyle={{
                          width: '130px',
                          display: 'flex',
                          justifyContent: 'center',
                          fontFamily: 'Barlow',
                          marginLeft: '30px'
                        }}
                        hovercolor={color.button_primary.hover}
                        activecolor={color.button_primary.active}
                        shadowcolor={color.button_primary.shadow}
                        onClick={(e: any) => {
                          e.stopPropagation();
                          setCreatorStep(1);
                        }}
                      />
                    )}
                  </BottomButtonContainer>
                </AssigneeProfile>
              </>
            </Creator>
          )}

          {creatorStep === 1 && (
            <AdjustAmountContainer color={color}>
              <div
                className="TopHeader"
                onClick={() => {
                  setCreatorStep(0);
                }}
              >
                <div className="imageContainer">
                  <img
                    height={'12px'}
                    width={'8px'}
                    src={'/static/back_button_image.svg'}
                    alt={'back_button_icon'}
                  />
                </div>
                <EuiText className="TopHeaderText">Back to Bounty</EuiText>
              </div>
              <div className="Header">
                <EuiText className="HeaderText">Adjust the amount</EuiText>
              </div>
              <div className="AssignedProfile">
                <BountyProfileView
                  assignee={assignee}
                  status={'Assigned'}
                  canViewProfile={false}
                  statusStyle={{
                    width: '66px',
                    height: '16px',
                    background: color.statusAssigned
                  }}
                  isNameClickable={true}
                  UserProfileContainerStyle={{
                    height: 80,
                    width: 235,
                    padding: '0px 0px 0px 33px',
                    marginTop: '48px',
                    marginBottom: '27px'
                  }}
                  UserImageStyle={{
                    width: '80px',
                    height: '80px',
                    display: 'flex',
                    justifyContent: 'center',
                    alignItems: 'center',
                    borderRadius: '200px',
                    overflow: 'hidden'
                  }}
                  NameContainerStyle={{
                    height: '28px'
                  }}
                  userInfoStyle={{
                    marginLeft: '28px',
                    marginTop: '6px'
                  }}
                />
                <div className="InputContainer">
                  <EuiText className="InputContainerLeadingText">$@</EuiText>
                  <EuiFieldText
                    className="InputContainerTextField"
                    type={'number'}
                    value={bountyPrice}
                    onChange={(e: any) => {
                      setBountyPrice(e.target.value);
                    }}
                  />
                  <EuiText className="InputContainerEndingText">SAT</EuiText>
                </div>
                <EuiText className="USDText">{satToUsd(bountyPrice)} USD</EuiText>
              </div>
              <div className="BottomButton">
                <IconButton
                  color={'primary'}
                  width={120}
                  height={42}
                  text={'Next'}
                  textStyle={{
                    width: '100%',
                    display: 'flex',
                    justifyContent: 'center',
                    fontFamily: 'Barlow'
                  }}
                  hovercolor={color.button_secondary.hover}
                  activecolor={color.button_secondary.active}
                  shadowcolor={color.button_secondary.shadow}
                  onClick={(e: any) => {
                    e.stopPropagation();
                    setCreatorStep(2);
                  }}
                />
              </div>
            </AdjustAmountContainer>
          )}
          {creatorStep === 2 && (
            <AwardsContainer color={color}>
              <div className="header">
                <div
                  className="headerTop"
                  onClick={() => {
                    setCreatorStep(1);
                  }}
                >
                  <div className="imageContainer">
                    <img
                      height={'12px'}
                      width={'8px'}
                      src={'/static/back_button_image.svg'}
                      alt={'back_button_icon'}
                    />
                  </div>
                  <EuiText className="TopHeaderText">Back</EuiText>
                </div>
                <EuiText className="headerText">Award Badge</EuiText>
              </div>
              <div className="AwardContainer">
                {awards?.map((award: any, index: number) => (
                  <div
                    className="RadioImageContainer"
                    key={index}
                    style={{
                      border: selectedAward === award.id ? `1px solid ${color.blue2}` : ''
                    }}
                    onClick={() => {
                      handleAwards(award.id);
                      setAwardDetails({
                        name: award.label,
                        image: award.label_icon
                      });
                    }}
                  >
                    <input
                      type="radio"
                      id={award.id}
                      name={'award'}
                      value={award.id}
                      checked={selectedAward === award.id}
                      style={{
                        height: '16px',
                        width: '16px',
                        cursor: 'pointer'
                      }}
                    />
                    <div className="awardImageContainer">
                      <img src={award.label_icon} alt="icon" height={'100%'} width={'100%'} />
                    </div>
                    <EuiText className="awardLabelText">{award.label}</EuiText>
                  </div>
                ))}
              </div>
              <AwardBottomContainer color={color}>
                <IconButton
                  color={'success'}
                  width={220}
                  height={48}
                  style={{
                    bottom: '0',
                    marginLeft: '36px'
                  }}
                  text={selectedAward === '' ? 'Skip and Mark Paid' : 'Mark Paid'}
                  loading={isMarkPaidSaved || updatingPayment}
                  endingImg={'/static/mark_paid.svg'}
                  textStyle={{
                    width: '130px',
                    display: 'flex',
                    justifyContent: 'center',
                    fontFamily: 'Barlow',
                    marginLeft: '30px',
                    marginRight: '10px'
                  }}
                  hovercolor={color.button_primary.hover}
                  activecolor={color.button_primary.active}
                  shadowcolor={color.button_primary.shadow}
                  onClick={handleSetAsPaid}
                />
              </AwardBottomContainer>
            </AwardsContainer>
          )}

          {assigneeValue && (
            <Modal
              visible={true}
              envStyle={{
                borderRadius: '10px',
                background: color.pureWhite,
                maxHeight: '459px',
                width: '44.5%'
              }}
              bigCloseImage={assigneeHandlerOpen}
              bigCloseImageStyle={{
                top: '-18px',
                right: '-18px',
                background: color.pureBlack,
                borderRadius: '50%',
                zIndex: 11
              }}
            >
              <AutoCompleteContainer color={color}>
                <EuiText className="autoCompleteHeaderText">Invite Developer</EuiText>
                <InvitePeopleSearch
                  peopleList={peopleList}
                  isProvidingHandler={true}
                  handleAssigneeDetails={(value: any) => {
                    handleAssigneeDetails(value);
                  }}
                />
              </AutoCompleteContainer>
            </Modal>
          )}
        </>
      ) : (
        /*
         * normal user view
         */
        <NormalUser>
          {bountyPaid && (
            <Img
              src={'/static/paid_ribbon.svg'}
              style={{
                position: 'absolute',
                right: -4,
                width: 72.46,
                height: 71.82,
                zIndex: 100,
                pointerEvents: 'none'
              }}
            />
          )}
          <CreatorDescription paid={bountyPaid} color={color}>
            <div className="DescriptionUpperContainerNormalView">
              <div>{nametag}</div>
              <TitleBox color={color}>{titleString}</TitleBox>
              <LanguageContainer>
                {dataValue &&
                  dataValue?.length > 0 &&
                  dataValue?.map((lang: any, index: number) => (
                    <CodingLabels
                      key={index}
                      styledColors={color}
                      border={lang?.border}
                      color={lang?.color}
                      background={lang?.background}
                    >
                      <EuiText className="LanguageText">{lang?.label}</EuiText>
                    </CodingLabels>
                  ))}
              </LanguageContainer>
            </div>
            <DescriptionBox color={color}>
              {renderMarkdown(description)}
              {deliverables ? (
                <div className="deliverablesContainer">
                  <EuiText className="deliverablesHeading">Deliverables</EuiText>
                  <EuiText className="deliverablesDesc">{deliverables}</EuiText>
                </div>
              ) : null}
              {loomEmbedUrl && (
                <>
                  <div className="loomContainer" />
                  <EuiText className="loomHeading">Video</EuiText>
                  <LoomViewerRecorder
                    readOnly
                    style={{ marginTop: 10 }}
                    loomEmbedUrl={loomEmbedUrl}
                  />
                </>
              )}
            </DescriptionBox>
          </CreatorDescription>

          <AssigneeProfile color={color}>
            {bountyPaid ? (
              <>
                <BountyProfileView
                  assignee={assignee}
                  status={'Completed'}
                  canViewProfile={false}
                  statusStyle={{
                    width: '66px',
                    height: '16px',
                    background: color.statusCompleted
                  }}
                  isNameClickable={true}
                  UserProfileContainerStyle={{
                    height: 48,
                    width: 235,
                    padding: '0px 0px 0px 33px',
                    marginTop: '48px'
                  }}
                  UserImageStyle={{
                    width: '48px',
                    height: '48px',
                    display: 'flex',
                    justifyContent: 'center',
                    alignItems: 'center',
                    borderRadius: '200px',
                    overflow: 'hidden'
                  }}
                  NameContainerStyle={{
                    height: '28px'
                  }}
                  userInfoStyle={{
                    marginLeft: '12px'
                  }}
                />
                <DividerContainer>
                  <Divider />
                </DividerContainer>
                <BountyPriceContainer margin_top="0px">
                  <BountyPrice
                    priceMin={props?.priceMin}
                    priceMax={props?.priceMax}
                    price={props?.price || 0}
                    sessionLength={props?.estimated_session_length}
                    style={{
                      padding: 0,
                      margin: 0
                    }}
                  />
                </BountyPriceContainer>
                <ButtonSet
                  showGithubBtn={!!ticket_url}
                  githubShareAction={() => {
                    const repoUrl = ticket_url
                      ? ticket_url
                      : `https://github.com/${repo}/issues/${issue}`;
                    sendToRedirect(repoUrl);
                  }}
                  copyURLAction={handleCopyUrl}
                  copyStatus={isCopied ? 'Copied' : 'Copy Link'}
                  twitterAction={twitterHandler}
                  replitLink={replitLink}
                  tribe={tribe !== 'none' && tribe}
                  tribeFunction={() => {
                    const profileUrl = `https://community.sphinx.chat/t/${tribe}`;
                    sendToRedirect(profileUrl);
                  }}
                />
              </>
            ) : assignee?.owner_alias ? (
              <>
                <BountyProfileView
                  assignee={assignee}
                  status={'ASSIGNED'}
                  canViewProfile={false}
                  statusStyle={{
                    width: '55px',
                    height: '16px',
                    background: color.statusAssigned
                  }}
                  isNameClickable={true}
                  UserProfileContainerStyle={{
                    height: 48,
                    width: 235,
                    padding: '0px 0px 0px 33px',
                    marginTop: '48px'
                  }}
                  UserImageStyle={{
                    width: '48px',
                    height: '48px',
                    display: 'flex',
                    justifyContent: 'center',
                    alignItems: 'center',
                    borderRadius: '200px',
                    overflow: 'hidden'
                  }}
                  NameContainerStyle={{
                    height: '28px'
                  }}
                  userInfoStyle={{
                    marginLeft: '12px'
                  }}
                />
                <DividerContainer>
                  <Divider />
                </DividerContainer>
                <BountyPriceContainer margin_top="0px">
                  <BountyPrice
                    priceMin={props?.priceMin}
                    priceMax={props?.priceMax}
                    price={props?.price || 0}
                    sessionLength={props?.estimated_session_length}
                    style={{
                      padding: 0,
                      margin: 0
                    }}
                  />
                </BountyPriceContainer>
                <ButtonSet
                  showGithubBtn={!!ticket_url}
                  githubShareAction={() => {
                    const repoUrl = ticket_url
                      ? ticket_url
                      : `https://github.com/${repo}/issues/${issue}`;
                    sendToRedirect(repoUrl);
                  }}
                  copyURLAction={handleCopyUrl}
                  copyStatus={isCopied ? 'Copied' : 'Copy Link'}
                  twitterAction={twitterHandler}
                  replitLink={replitLink}
                  tribe={tribe !== 'none' && tribe}
                  tribeFunction={() => {
                    const profileUrl = `https://community.sphinx.chat/t/${tribe}`;
                    sendToRedirect(profileUrl);
                  }}
                />
              </>
            ) : (
              <>
                <UnassignedPersonProfile
                  unassigned_border={color.grayish.G300}
                  grayish_G200={color.grayish.G200}
                  color={color}
                >
                  <div className="UnassignedPersonContainer">
                    <img
                      src="/static/unassigned_profile.svg"
                      alt=""
                      height={'100%'}
                      width={'100%'}
                    />
                  </div>
                  <div className="UnassignedPersonalDetailContainer">
                    <IconButton
                      text={'I can help'}
                      endingIcon={'arrow_forward'}
                      width={153}
                      height={48}
                      onClick={props.extraModalFunction}
                      color="primary"
                      hovercolor={color.button_secondary.hover}
                      activecolor={color.button_secondary.active}
                      shadowcolor={color.button_secondary.shadow}
                      iconSize={'16px'}
                      iconStyle={{
                        top: '16px',
                        right: '14px'
                      }}
                      textStyle={{
                        width: '106px',
                        display: 'flex',
                        justifyContent: 'flex-start',
                        fontFamily: 'Barlow'
                      }}
                    />
                  </div>
                </UnassignedPersonProfile>
                <DividerContainer>
                  <Divider />
                </DividerContainer>
                <BountyPriceContainer margin_top="0px">
                  <BountyPrice
                    priceMin={props?.priceMin}
                    priceMax={props?.priceMax}
                    price={props?.price || 0}
                    sessionLength={props.estimated_session_length}
                    style={{
                      padding: 0,
                      margin: 0
                    }}
                  />
                </BountyPriceContainer>
                <ButtonSet
                  showGithubBtn={!!ticket_url}
                  githubShareAction={() => {
                    const repoUrl = ticket_url
                      ? ticket_url
                      : `https://github.com/${repo}/issues/${issue}`;
                    sendToRedirect(repoUrl);
                  }}
                  copyURLAction={handleCopyUrl}
                  copyStatus={isCopied ? 'Copied' : 'Copy Link'}
                  twitterAction={twitterHandler}
                  replitLink={replitLink}
                  tribe={tribe !== 'none' && tribe}
                  tribeFunction={() => {
                    const profileUrl = `https://community.sphinx.chat/t/${tribe}`;
                    sendToRedirect(profileUrl);
                  }}
                />
              </>
            )}
          </AssigneeProfile>
        </NormalUser>
      )}
      <EuiGlobalToastList toasts={toasts} dismissToast={removeToast} toastLifeTimeMs={6000} />
    </div>
  );
}
export default observer(MobileView);<|MERGE_RESOLUTION|>--- conflicted
+++ resolved
@@ -134,7 +134,6 @@
     setToasts([]);
   };
 
-<<<<<<< HEAD
   const startPolling = useCallback(
     async (paymentRequest: string) => {
       interval = setInterval(async () => {
@@ -159,31 +158,6 @@
     },
     [setLocalPaid, main]
   );
-=======
-  async function startPolling(paymentRequest: string) {
-    let i = 0;
-    interval = setInterval(async () => {
-      try {
-        const invoiceData = await main.pollInvoice(paymentRequest);
-        if (invoiceData) {
-          if (invoiceData.success && invoiceData.response.settled) {
-            clearInterval(interval);
-
-            setLnInvoice('');
-            setLocalPaid('UNKNOWN');
-            setInvoiceStatus(true);
-          }
-        }
-        i++;
-        if (i > 100) {
-          if (interval) clearInterval(interval);
-        }
-      } catch (e) {
-        console.warn('CodingBounty Invoice Polling Error', e);
-      }
-    }, 3000);
-  }
->>>>>>> efea6016
 
   const generateInvoice = async (price: number) => {
     if (created && ui.meInfo?.websocketToken) {
@@ -197,7 +171,6 @@
         type: 'KEYSEND'
       });
 
-<<<<<<< HEAD
       const paymentRequest = data.response.invoice;
 
       if (paymentRequest) {
@@ -205,10 +178,6 @@
         main.setKeysendInvoice(paymentRequest);
         startPolling(paymentRequest);
       }
-=======
-      setLnInvoice(data.response.invoice);
-      startPolling(data.response.invoice);
->>>>>>> efea6016
     }
   };
 
