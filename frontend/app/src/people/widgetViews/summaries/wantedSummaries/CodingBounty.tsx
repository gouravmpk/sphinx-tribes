/* eslint-disable func-style */
import React, { useCallback, useEffect, useState } from 'react';
import { EuiText, EuiFieldText, EuiGlobalToastList } from '@elastic/eui';
import { observer } from 'mobx-react-lite';
import moment from 'moment';
import { isInvoiceExpired, userHasManageBountyRoles, userHasRole } from 'helpers';
import { SOCKET_MSG, createSocketInstance } from 'config/socket';
import { Button, Divider, Modal } from '../../../../components/common';
import { colors } from '../../../../config/colors';
import { renderMarkdown } from '../../../utils/RenderMarkdown';
import { satToUsd } from '../../../../helpers';
import { useStores } from '../../../../store';
import IconButton from '../../../../components/common/IconButton2';
import ImageButton from '../../../../components/common/ImageButton';
import BountyProfileView from '../../../../bounties/BountyProfileView';
import ButtonSet from '../../../../bounties/BountyModalButtonSet';
import BountyPrice from '../../../../bounties/BountyPrice';
import InvitePeopleSearch from '../../../../components/form/inputs/widgets/PeopleSearch';
import { CodingBountiesProps } from '../../../interfaces';
import LoomViewerRecorder from '../../../utils/LoomViewerRecorder';
import { paidString, unpaidString } from '../constants';
import Invoice from './Invoice';
import {
  AssigneeProfile,
  Creator,
  Img,
  PaidStatusPopover,
  CreatorDescription,
  BountyPriceContainer,
  BottomButtonContainer,
  UnassignedPersonProfile,
  DividerContainer,
  NormalUser,
  LanguageContainer,
  AwardsContainer,
  DescriptionBox,
  AdjustAmountContainer,
  TitleBox,
  CodingLabels,
  AutoCompleteContainer,
  AwardBottomContainer
} from './style';
import { getTwitterLink } from './lib';
import CodingMobile from './CodingMobile';

let interval;

function MobileView(props: CodingBountiesProps) {
  const {
    deliverables,
    description,
    ticket_url,
    assignee,
    titleString,
    nametag,
    labels,
    person,
    setIsPaidStatusPopOver,
    creatorStep,
    paid,
    tribe,
    saving,
    isPaidStatusPopOver,
    isPaidStatusBadgeInfo,
    awardDetails,
    isAssigned,
    dataValue,
    assigneeValue,
    assignedPerson,
    changeAssignedPerson,
    sendToRedirect,
    handleCopyUrl,
    isCopied,
    replitLink,
    assigneeHandlerOpen,
    setCreatorStep,
    awards,
    setExtrasPropertyAndSaveMultiple,
    handleAssigneeDetails,
    peopleList,
    setIsPaidStatusBadgeInfo,
    bountyPrice,
    selectedAward,
    handleAwards,
    repo,
    issue,
    isMarkPaidSaved,
    setAwardDetails,
    setBountyPrice,
    owner_idURL,
    createdURL,
    created,
    loomEmbedUrl,
    org_uuid,
    id,
    localPaid,
    setLocalPaid,
    isMobile,
    actionButtons,
    assigneeLabel
  } = props;
  const color = colors['light'];

  const { ui, main } = useStores();
  const [invoiceStatus, setInvoiceStatus] = useState(false);
  const [keysendStatus, setKeysendStatus] = useState(false);
  const [lnInvoice, setLnInvoice] = useState('');
  const [toasts, setToasts]: any = useState([]);
  const [updatingPayment, setUpdatingPayment] = useState<boolean>(false);
  const [userBountyRole, setUserBountyRole] = useState(false);
<<<<<<< HEAD
  const [paidStatus, setPaidStatus] = useState(paid);
=======
  const [paymentLoading, setPaymentLoading] = useState(false);

>>>>>>> a0e74cb1
  const userPubkey = ui.meInfo?.owner_pubkey;

  let bountyPaid = paid || invoiceStatus || keysendStatus;

  if (localPaid === 'PAID') {
    bountyPaid = true;
  } else if (localPaid === 'UNPAID') {
    bountyPaid = false;
  }

  const showPayBounty =
    !bountyPaid && !invoiceStatus && assignee && assignee.owner_alias.length < 30;

  const pollMinutes = 2;

  const addToast = (type: string) => {
    switch (type) {
      case SOCKET_MSG.invoice_success: {
        return setToasts([
          {
            id: '1',
            title: 'Invoice has been paid',
            color: 'success'
          }
        ]);
      }
      case SOCKET_MSG.keysend_error: {
        return setToasts([
          {
            id: '2',
            title: 'Keysend payment failed',
            toastLifeTimeMs: 10000,
            color: 'error'
          }
        ]);
      }
      case SOCKET_MSG.keysend_success: {
        return setToasts([
          {
            id: '3',
            title: 'Successful keysend payment',
            color: 'success'
          }
        ]);
      }
    }
  };

  const removeToast = () => {
    setToasts([]);
  };

  const startPolling = useCallback(
    async (paymentRequest: string) => {
      let i = 0;
      interval = setInterval(async () => {
        try {
          const invoiceData = await main.pollInvoice(paymentRequest);
          if (invoiceData) {
            if (invoiceData.success && invoiceData.response.settled) {
              clearInterval(interval);

              setLnInvoice('');
              addToast(SOCKET_MSG.invoice_success);
              main.setKeysendInvoice('');
              setLocalPaid('UNKNOWN');
              setInvoiceStatus(true);
              setKeysendStatus(true);
            }
          }

          i++;
          if (i > 22) {
            if (interval) clearInterval(interval);
          }
        } catch (e) {
          console.warn('CodingBounty Invoice Polling Error', e);
        }
      }, 5000);
    },
    [setLocalPaid, main]
  );

  const generateInvoice = async (price: number) => {
    if (created && ui.meInfo?.websocketToken) {
      const data = await main.getLnInvoice({
        amount: price || 0,
        memo: '',
        owner_pubkey: person.owner_pubkey,
        user_pubkey: assignee.owner_pubkey,
        route_hint: assignee.owner_route_hint ?? '',
        created: created ? created?.toString() : '',
        type: 'KEYSEND'
      });

      const paymentRequest = data.response.invoice;

      if (paymentRequest) {
        setLnInvoice(paymentRequest);
        main.setKeysendInvoice(paymentRequest);
        startPolling(paymentRequest);
      }
    }
  };

  useEffect(() => {
    if (main.keysendInvoice !== '') {
      const expired = isInvoiceExpired(main.keysendInvoice);
      if (!expired) {
        startPolling(main.keysendInvoice);
      } else {
        main.setKeysendInvoice('');
      }
    }

    return () => {
      clearInterval(interval);
    };
  }, [main, startPolling]);

  const recallBounties = async () => {
    await main.getPeopleBounties({ resetPage: true, ...main.bountiesStatus });
  };

  const makePayment = async () => {
    setPaymentLoading(true);
    // If the bounty has a commitment fee, add the fee to the user payment
    const price = Number(props.price);
    // if there is an organization and the organization's
    // buudget is sufficient keysend to the user immediately
    // without generating an invoice, else generate an invoice
    if (org_uuid) {
      const organizationBudget = await main.getOrganizationBudget(org_uuid);
      const budget = organizationBudget.total_budget;

      const bounty = await main.getBountyById(id ?? 0);
      if (bounty.length && Number(budget) >= Number(price)) {
        const b = bounty[0];

        if (!b.body.paid) {
          // make keysend payment
          const body = {
            id: id || 0,
            websocket_token: ui.meInfo?.websocketToken || '',
            receiver_pubkey: assignee.owner_pubkey,
            route_hint: assignee.owner_route_hint ?? ''
          };

          await main.makeBountyPayment(body);
          setPaymentLoading(false);
          recallBounties();
        }
      } else {
        setPaymentLoading(false);
        return setToasts([
          {
            id: `${Math.random()}`,
            title: 'Insufficient funds in the organization.',
            color: 'danger',
            toastLifeTimeMs: 10000
          }
        ]);
      }
    } else {
      generateInvoice(price || 0);
    }
  };

  const updatePaymentStatus = async (created: number) => {
    await main.updateBountyPaymentStatus(created);
    recallBounties();
  };

  const handleSetAsPaid = async (e: any) => {
    e.stopPropagation();
    setUpdatingPayment(true);
    setPaidStatus(!paidStatus);
    await updatePaymentStatus(created || 0);
    await setExtrasPropertyAndSaveMultiple('paid', {
      award: awardDetails.name
    });

    setTimeout(() => {
      setCreatorStep(0);
      if (setIsPaidStatusPopOver) setIsPaidStatusPopOver(true);
      if (awardDetails?.name !== '') {
        setIsPaidStatusBadgeInfo(true);
      }
      setUpdatingPayment(false);
    }, 3000);
  };

  const handleSetAsUnpaid = async (e: any) => {
    e.stopPropagation();
    setUpdatingPayment(true);
    await updatePaymentStatus(created || 0);
    setLocalPaid('UNPAID');
    setUpdatingPayment(false);
<<<<<<< HEAD
    setPaidStatus(!paidStatus);
=======
    recallBounties();
>>>>>>> a0e74cb1
  };

  const twitterHandler = () => {
    const twitterLink = getTwitterLink({
      title: titleString,
      labels,
      issueCreated: createdURL,
      ownerPubkey: owner_idURL
    });
    sendToRedirect(twitterLink);
  };

  useEffect(() => {
    const onHandle = (event: any) => {
      const res = JSON.parse(event.data);
      if (res.msg === SOCKET_MSG.user_connect) {
        const user = ui.meInfo;
        if (user) {
          user.websocketToken = res.body;
          ui.setMeInfo(user);
        }
      } else if (res.msg === SOCKET_MSG.invoice_success) {
        setLnInvoice('');
        setLocalPaid('UNKNOWN');
        setInvoiceStatus(true);
        addToast(SOCKET_MSG.invoice_success);
      } else if (res.msg === SOCKET_MSG.keysend_success) {
        setLocalPaid('UNKNOWN');
        setKeysendStatus(true);
        addToast(SOCKET_MSG.keysend_success);
      } else if (res.msg === SOCKET_MSG.keysend_error) {
        addToast(SOCKET_MSG.keysend_error);
      }
    };

    const socket: WebSocket = createSocketInstance();
    socket.onopen = () => {
      console.log('Socket connected');
    };

    socket.onmessage = (event: MessageEvent) => {
      onHandle(event);
    };

    socket.onclose = () => {
      console.log('Socket disconnected');
    };
  }, [setLocalPaid, ui]);

  const getOrganization = useCallback(async () => {
    if (org_uuid && userPubkey) {
      const userRoles = await main.getUserRoles(org_uuid, userPubkey);

      const organization = await main.getUserOrganizationByUuid(org_uuid);
      if (organization) {
        const isOrganizationAdmin = organization.owner_pubkey === userPubkey;
        const userAccess =
          userHasManageBountyRoles(main.bountyRoles, userRoles) &&
          userHasRole(main.bountyRoles, userRoles, 'VIEW REPORT');
        const canPayBounty = isOrganizationAdmin || userAccess;
        setUserBountyRole(canPayBounty);
      }
    }
  }, [main, org_uuid, userPubkey]);

  useEffect(() => {
    getOrganization();
  }, [getOrganization]);

  const isOwner =
    { ...person }?.owner_alias &&
    ui.meInfo?.owner_alias &&
    { ...person }?.owner_alias === ui.meInfo?.owner_alias;

  const hasAccess = isOwner || userBountyRole;
  const payBountyDisable = !isOwner && !userBountyRole;

  useEffect(() => {
    setPaidStatus(paid);
  }, [paid]);

  if (isMobile) {
    return (
      <CodingMobile
        {...props}
        paid={paidStatus}
        labels={labels}
        nametag={nametag}
        actionButtons={actionButtons}
        assigneeLabel={assigneeLabel}
        assignee={assignee}
        handleCopyUrl={handleCopyUrl}
        isCopied={isCopied}
        titleString={titleString}
        showPayBounty={showPayBounty}
        markUnpaid={
          hasAccess && (
            <IconButton
              width={'100%'}
              height={48}
              style={{
                bottom: '10px',
                border: `1px solid ${color.primaryColor.P400}`,
                background: paidStatus ? color.green1 : color.pureWhite,
                color: paidStatus ? color.white100 : color.borderGreen1
              }}
              text={paidStatus ? unpaidString : paidString}
              loading={saving === 'paid' || updatingPayment}
              endingImg={'/static/mark_unpaid.svg'}
              textStyle={{
                width: '130px',
                display: 'flex',
                justifyContent: 'center',
                fontFamily: 'Barlow',
                marginLeft: '30px',
                fontSize: '15px'
              }}
              onClick={paidStatus ? handleSetAsUnpaid : handleSetAsPaid}
            />
          )
        }
        payBounty={
          hasAccess && (
            <IconButton
              width={'100%'}
              height={48}
              disabled={paymentLoading || payBountyDisable}
              style={{
                bottom: '10px'
              }}
              text={'Pay Bounty'}
              loading={saving === 'paid' || updatingPayment}
              textStyle={{
                display: 'flex',
                justifyContent: 'center',
                fontFamily: 'Barlow',
                fontSize: '15px',
                marginLeft: '30px'
              }}
              hovercolor={color.button_secondary.hover}
              shadowcolor={color.button_secondary.shadow}
              onClick={makePayment}
            />
          )
        }
      />
    );
  }

  return (
    <div>
      {hasAccess ? (
        /*
         * creator view
         */
        <>
          {creatorStep === 0 && (
            <Creator
              onClick={() => {
                if (setIsPaidStatusPopOver) setIsPaidStatusPopOver(false);
              }}
            >
              <>
                {bountyPaid && (
                  <Img
                    src={'/static/paid_ribbon.svg'}
                    style={{
                      position: 'absolute',
                      right: -4,
                      width: 72.46,
                      height: 71.82,
                      zIndex: 100,
                      pointerEvents: 'none'
                    }}
                  />
                )}
                {bountyPaid && (
                  <>
                    <PaidStatusPopover
                      color={color}
                      isPaidStatusPopOver={isPaidStatusPopOver}
                      isPaidStatusBadgeInfo={isPaidStatusBadgeInfo}
                      style={{
                        opacity: isPaidStatusPopOver ? 1 : 0,
                        transition: 'all ease 1s'
                      }}
                    >
                      <div
                        className="PaidStatusContainer"
                        style={{
                          borderRadius: isPaidStatusBadgeInfo ? '6px 6px 0px 0px' : '6px',
                          opacity: isPaidStatusPopOver ? 1 : 0,
                          transition: 'all ease 1s'
                        }}
                      >
                        <div className="imageContainer">
                          <img
                            src="/static/verified_check_icon.svg"
                            alt="check icon"
                            height={'100%'}
                            width={'100%'}
                          />
                        </div>
                        <EuiText className="PaidStatus">Bounty Paid</EuiText>
                      </div>
                      <div
                        className="ExtraBadgeInfo"
                        style={{
                          opacity: isPaidStatusBadgeInfo ? 1 : 0,
                          transition: 'all ease 1s'
                        }}
                      >
                        <div className="imageContainer">
                          <img
                            src="/static/green_checked_icon.svg"
                            alt=""
                            height={'100%'}
                            width={'100%'}
                          />
                        </div>
                        <img
                          src={awardDetails?.image !== '' && awardDetails.image}
                          alt="award_icon"
                          height={'40px'}
                          width={'40px'}
                        />
                        <EuiText className="badgeText">Badge Awarded</EuiText>
                      </div>
                    </PaidStatusPopover>
                  </>
                )}

                <CreatorDescription paid={bountyPaid} color={color}>
                  <div className="CreatorDescriptionOuterContainerCreatorView">
                    <div className="CreatorDescriptionInnerContainerCreatorView">
                      <div>{nametag}</div>
                      {!bountyPaid && hasAccess && (
                        <div className="CreatorDescriptionExtraButton">
                          <ImageButton
                            buttonText={'Edit'}
                            ButtonContainerStyle={{
                              width: '117px',
                              height: '40px'
                            }}
                            leadingImageSrc={'/static/editIcon.svg'}
                            leadingImageContainerStyle={{
                              left: 320
                            }}
                            buttonAction={props?.editAction}
                            buttonTextStyle={{
                              paddingRight: '50px'
                            }}
                          />
                          <ImageButton
                            buttonText={!props.deletingState ? 'Delete' : 'Deleting'}
                            ButtonContainerStyle={{
                              width: '117px',
                              height: '40px'
                            }}
                            leadingImageSrc={'/static/Delete.svg'}
                            leadingImageContainerStyle={{
                              left: 450
                            }}
                            disabled={!props?.deleteAction}
                            buttonAction={props?.deleteAction}
                            buttonTextStyle={{
                              paddingRight: '45px'
                            }}
                          />
                        </div>
                      )}
                    </div>
                    <TitleBox color={color}>{titleString}</TitleBox>
                    <LanguageContainer>
                      {dataValue &&
                        dataValue?.length > 0 &&
                        dataValue?.map((lang: any, index: number) => (
                          <CodingLabels
                            key={index}
                            styledColors={color}
                            border={lang?.border}
                            color={lang?.color}
                            background={lang?.background}
                          >
                            <EuiText className="LanguageText">{lang?.label}</EuiText>
                          </CodingLabels>
                        ))}
                    </LanguageContainer>
                  </div>
                  <DescriptionBox color={color}>
                    {renderMarkdown(description)}
                    {deliverables ? (
                      <div className="deliverablesContainer">
                        <EuiText className="deliverablesHeading">Deliverables</EuiText>
                        <EuiText className="deliverablesDesc">{deliverables}</EuiText>
                      </div>
                    ) : null}
                  </DescriptionBox>
                </CreatorDescription>
                <AssigneeProfile color={color}>
                  <UnassignedPersonProfile
                    unassigned_border={color.grayish.G300}
                    grayish_G200={color.grayish.G200}
                    color={color}
                  >
                    {!isAssigned && (
                      <div className="UnassignedPersonContainer">
                        <img
                          src="/static/unassigned_profile.svg"
                          alt=""
                          height={'100%'}
                          width={'100%'}
                        />
                      </div>
                    )}

                    {isAssigned ? (
                      <div className="BountyProfileOuterContainerCreatorView">
                        <BountyProfileView
                          assignee={!assignedPerson ? assignee : assignedPerson}
                          status={bountyPaid ? 'completed' : 'assigned'}
                          canViewProfile={false}
                          statusStyle={{
                            width: '66px',
                            height: '16px',
                            background: bountyPaid ? color.statusCompleted : color.statusAssigned
                          }}
                          UserProfileContainerStyle={{
                            height: 48,
                            width: 'fit-content',
                            minWidth: 'fit-content',
                            padding: 0
                            // marginTop: '48px'
                          }}
                          isNameClickable={true}
                          UserImageStyle={{
                            width: '48px',
                            height: '48px',
                            display: 'flex',
                            justifyContent: 'center',
                            alignItems: 'center',
                            borderRadius: '200px',
                            overflow: 'hidden'
                          }}
                          NameContainerStyle={{
                            height: '28px',
                            maxWidth: '154px'
                          }}
                          userInfoStyle={{
                            marginLeft: '12px'
                          }}
                        />
                        {!bountyPaid && (
                          <div
                            className="AssigneeCloseButtonContainer"
                            onClick={() => {
                              changeAssignedPerson();
                            }}
                          >
                            <img
                              src="/static/assignee_close.png"
                              alt="cross_icon"
                              height={'100%'}
                              width={'100%'}
                            />
                          </div>
                        )}
                      </div>
                    ) : (
                      <div className="UnassignedPersonalDetailContainer">
                        <ImageButton
                          buttonText={'Not Assigned'}
                          ButtonContainerStyle={{
                            width: '159px',
                            height: '48px',
                            background: color.pureWhite,
                            marginLeft: '-12px'
                          }}
                          buttonTextStyle={{
                            color: color.grayish.G50,
                            width: '114px',
                            paddingLeft: '20px'
                          }}
                          endImageSrc={'/static/addIcon.svg'}
                          endingImageContainerStyle={{
                            right: '34px',
                            fontSize: '12px'
                          }}
                          buttonAction={() => {
                            assigneeHandlerOpen();
                          }}
                        />
                      </div>
                    )}
                  </UnassignedPersonProfile>
                  <DividerContainer>
                    <Divider />
                  </DividerContainer>
                  <BountyPriceContainer margin_top="0px">
                    <BountyPrice
                      priceMin={props?.priceMin}
                      priceMax={props?.priceMax}
                      price={props?.price || 0}
                      sessionLength={props?.estimated_session_length}
                      style={{
                        padding: 0,
                        margin: 0
                      }}
                    />

                    {lnInvoice && !invoiceStatus && (
                      <Invoice
                        startDate={
                          new Date(moment().add(pollMinutes, 'minutes').format().toString())
                        }
                        invoiceStatus={invoiceStatus}
                        invoiceTime={pollMinutes}
                        lnInvoice={lnInvoice}
                      />
                    )}
                    {/**
                     * LNURL AUTH users alias are their public keys
                     * which make them so longF
                     * A non LNAUTh user alias is shorter
                     */}
                    {showPayBounty && (
                      <>
                        <Button
                          disabled={paymentLoading || payBountyDisable}
                          iconSize={14}
                          width={220}
                          height={48}
                          onClick={makePayment}
                          style={{ marginTop: '30px', marginBottom: '-20px', textAlign: 'left' }}
                          text="Pay Bounty"
                          ButtonTextStyle={{ padding: 0 }}
                        />
                      </>
                    )}
                  </BountyPriceContainer>
                  <div className="buttonSet">
                    <ButtonSet
                      githubShareAction={() => {
                        const repoUrl = ticket_url
                          ? ticket_url
                          : `https://github.com/${repo}/issues/${issue}`;
                        sendToRedirect(repoUrl);
                      }}
                      copyURLAction={handleCopyUrl}
                      copyStatus={isCopied ? 'Copied' : 'Copy Link'}
                      twitterAction={twitterHandler}
                      replitLink={replitLink}
                      tribe={tribe !== 'none' && tribe}
                      tribeFunction={() => {
                        const profileUrl = `https://community.sphinx.chat/t/${tribe}`;
                        sendToRedirect(profileUrl);
                      }}
                      showGithubBtn={!!ticket_url}
                    />
                  </div>
                  <BottomButtonContainer>
                    {bountyPaid ? (
                      <IconButton
                        width={220}
                        height={48}
                        style={{
                          bottom: '0',
                          marginLeft: '36px',
                          border: `1px solid ${color.primaryColor.P400}`,
                          background: color.pureWhite,
                          color: color.borderGreen1
                        }}
                        text={isMarkPaidSaved ? unpaidString : paidString}
                        loading={saving === 'paid' || updatingPayment}
                        endingImg={'/static/mark_unpaid.svg'}
                        textStyle={{
                          width: '130px',
                          display: 'flex',
                          justifyContent: 'center',
                          fontFamily: 'Barlow',
                          marginLeft: '30px'
                        }}
                        onClick={handleSetAsUnpaid}
                      />
                    ) : (
                      <IconButton
                        color={'success'}
                        width={220}
                        height={48}
                        style={{
                          bottom: '0',
                          marginLeft: '36px'
                        }}
                        text={paidString}
                        loading={saving === 'paid'}
                        endingImg={'/static/mark_paid.svg'}
                        textStyle={{
                          width: '130px',
                          display: 'flex',
                          justifyContent: 'center',
                          fontFamily: 'Barlow',
                          marginLeft: '30px'
                        }}
                        hovercolor={color.button_primary.hover}
                        activecolor={color.button_primary.active}
                        shadowcolor={color.button_primary.shadow}
                        onClick={(e: any) => {
                          e.stopPropagation();
                          setCreatorStep(1);
                        }}
                      />
                    )}
                  </BottomButtonContainer>
                </AssigneeProfile>
              </>
            </Creator>
          )}

          {creatorStep === 1 && (
            <AdjustAmountContainer color={color}>
              <div
                className="TopHeader"
                onClick={() => {
                  setCreatorStep(0);
                }}
              >
                <div className="imageContainer">
                  <img
                    height={'12px'}
                    width={'8px'}
                    src={'/static/back_button_image.svg'}
                    alt={'back_button_icon'}
                  />
                </div>
                <EuiText className="TopHeaderText">Back to Bounty</EuiText>
              </div>
              <div className="Header">
                <EuiText className="HeaderText">Adjust the amount</EuiText>
              </div>
              <div className="AssignedProfile">
                <BountyProfileView
                  assignee={assignee}
                  status={'Assigned'}
                  canViewProfile={false}
                  statusStyle={{
                    width: '66px',
                    height: '16px',
                    background: color.statusAssigned
                  }}
                  isNameClickable={true}
                  UserProfileContainerStyle={{
                    height: 80,
                    width: 235,
                    padding: '0px 0px 0px 33px',
                    marginTop: '48px',
                    marginBottom: '27px'
                  }}
                  UserImageStyle={{
                    width: '80px',
                    height: '80px',
                    display: 'flex',
                    justifyContent: 'center',
                    alignItems: 'center',
                    borderRadius: '200px',
                    overflow: 'hidden'
                  }}
                  NameContainerStyle={{
                    height: '28px'
                  }}
                  userInfoStyle={{
                    marginLeft: '28px',
                    marginTop: '6px'
                  }}
                />
                <div className="InputContainer">
                  <EuiText className="InputContainerLeadingText">$@</EuiText>
                  <EuiFieldText
                    className="InputContainerTextField"
                    type={'number'}
                    value={bountyPrice}
                    onChange={(e: any) => {
                      setBountyPrice(e.target.value);
                    }}
                  />
                  <EuiText className="InputContainerEndingText">SAT</EuiText>
                </div>
                <EuiText className="USDText">{satToUsd(bountyPrice)} USD</EuiText>
              </div>
              <div className="BottomButton">
                <IconButton
                  color={'primary'}
                  width={120}
                  height={42}
                  text={'Next'}
                  textStyle={{
                    width: '100%',
                    display: 'flex',
                    justifyContent: 'center',
                    fontFamily: 'Barlow'
                  }}
                  hovercolor={color.button_secondary.hover}
                  activecolor={color.button_secondary.active}
                  shadowcolor={color.button_secondary.shadow}
                  onClick={(e: any) => {
                    e.stopPropagation();
                    setCreatorStep(2);
                  }}
                />
              </div>
            </AdjustAmountContainer>
          )}
          {creatorStep === 2 && (
            <AwardsContainer color={color}>
              <div className="header">
                <div
                  className="headerTop"
                  onClick={() => {
                    setCreatorStep(1);
                  }}
                >
                  <div className="imageContainer">
                    <img
                      height={'12px'}
                      width={'8px'}
                      src={'/static/back_button_image.svg'}
                      alt={'back_button_icon'}
                    />
                  </div>
                  <EuiText className="TopHeaderText">Back</EuiText>
                </div>
                <EuiText className="headerText">Award Badge</EuiText>
              </div>
              <div className="AwardContainer">
                {awards?.map((award: any, index: number) => (
                  <div
                    className="RadioImageContainer"
                    key={index}
                    style={{
                      border: selectedAward === award.id ? `1px solid ${color.blue2}` : ''
                    }}
                    onClick={() => {
                      handleAwards(award.id);
                      setAwardDetails({
                        name: award.label,
                        image: award.label_icon
                      });
                    }}
                  >
                    <input
                      type="radio"
                      id={award.id}
                      name={'award'}
                      value={award.id}
                      checked={selectedAward === award.id}
                      style={{
                        height: '16px',
                        width: '16px',
                        cursor: 'pointer'
                      }}
                    />
                    <div className="awardImageContainer">
                      <img src={award.label_icon} alt="icon" height={'100%'} width={'100%'} />
                    </div>
                    <EuiText className="awardLabelText">{award.label}</EuiText>
                  </div>
                ))}
              </div>
              <AwardBottomContainer color={color}>
                <IconButton
                  color={'success'}
                  width={220}
                  height={48}
                  style={{
                    bottom: '0',
                    marginLeft: '36px'
                  }}
                  text={selectedAward === '' ? 'Skip and Mark Paid' : paidString}
                  loading={isMarkPaidSaved || updatingPayment}
                  endingImg={'/static/mark_paid.svg'}
                  textStyle={{
                    width: '130px',
                    display: 'flex',
                    justifyContent: 'center',
                    fontFamily: 'Barlow',
                    marginLeft: '30px',
                    marginRight: '10px'
                  }}
                  hovercolor={color.button_primary.hover}
                  activecolor={color.button_primary.active}
                  shadowcolor={color.button_primary.shadow}
                  onClick={handleSetAsPaid}
                />
              </AwardBottomContainer>
            </AwardsContainer>
          )}

          {assigneeValue && (
            <Modal
              visible={true}
              envStyle={{
                borderRadius: '10px',
                background: color.pureWhite,
                maxHeight: '459px',
                width: '44.5%'
              }}
              bigCloseImage={assigneeHandlerOpen}
              bigCloseImageStyle={{
                top: '-18px',
                right: '-18px',
                background: color.pureBlack,
                borderRadius: '50%',
                zIndex: 11
              }}
            >
              <AutoCompleteContainer color={color}>
                <EuiText className="autoCompleteHeaderText">Assign Developer</EuiText>
                <InvitePeopleSearch
                  peopleList={peopleList}
                  isProvidingHandler={true}
                  handleAssigneeDetails={(value: any) => {
                    handleAssigneeDetails(value);
                  }}
                />
              </AutoCompleteContainer>
            </Modal>
          )}
        </>
      ) : (
        /*
         * normal user view
         */
        <NormalUser>
          {bountyPaid && (
            <Img
              src={'/static/paid_ribbon.svg'}
              style={{
                position: 'absolute',
                right: -4,
                width: 72.46,
                height: 71.82,
                zIndex: 100,
                pointerEvents: 'none'
              }}
            />
          )}
          <CreatorDescription paid={bountyPaid} color={color}>
            <div className="DescriptionUpperContainerNormalView">
              <div>{nametag}</div>
              <TitleBox color={color}>{titleString}</TitleBox>
              <LanguageContainer>
                {dataValue &&
                  dataValue?.length > 0 &&
                  dataValue?.map((lang: any, index: number) => (
                    <CodingLabels
                      key={index}
                      styledColors={color}
                      border={lang?.border}
                      color={lang?.color}
                      background={lang?.background}
                    >
                      <EuiText className="LanguageText">{lang?.label}</EuiText>
                    </CodingLabels>
                  ))}
              </LanguageContainer>
            </div>
            <DescriptionBox color={color}>
              {renderMarkdown(description)}
              {deliverables ? (
                <div className="deliverablesContainer">
                  <EuiText className="deliverablesHeading">Deliverables</EuiText>
                  <EuiText className="deliverablesDesc">{deliverables}</EuiText>
                </div>
              ) : null}
              {loomEmbedUrl && (
                <>
                  <div className="loomContainer" />
                  <EuiText className="loomHeading">Video</EuiText>
                  <LoomViewerRecorder
                    readOnly
                    style={{ marginTop: 10 }}
                    loomEmbedUrl={loomEmbedUrl}
                  />
                </>
              )}
            </DescriptionBox>
          </CreatorDescription>

          <AssigneeProfile color={color}>
            {bountyPaid ? (
              <>
                <BountyProfileView
                  assignee={assignee}
                  status={'Completed'}
                  canViewProfile={false}
                  statusStyle={{
                    width: '66px',
                    height: '16px',
                    background: color.statusCompleted
                  }}
                  isNameClickable={true}
                  UserProfileContainerStyle={{
                    height: 48,
                    width: 235,
                    padding: '0px 0px 0px 33px',
                    marginTop: '48px'
                  }}
                  UserImageStyle={{
                    width: '48px',
                    height: '48px',
                    display: 'flex',
                    justifyContent: 'center',
                    alignItems: 'center',
                    borderRadius: '200px',
                    overflow: 'hidden'
                  }}
                  NameContainerStyle={{
                    height: '28px'
                  }}
                  userInfoStyle={{
                    marginLeft: '12px'
                  }}
                />
                <DividerContainer>
                  <Divider />
                </DividerContainer>
                <BountyPriceContainer margin_top="0px">
                  <BountyPrice
                    priceMin={props?.priceMin}
                    priceMax={props?.priceMax}
                    price={props?.price || 0}
                    sessionLength={props?.estimated_session_length}
                    style={{
                      padding: 0,
                      margin: 0
                    }}
                  />
                </BountyPriceContainer>
                <ButtonSet
                  showGithubBtn={!!ticket_url}
                  githubShareAction={() => {
                    const repoUrl = ticket_url
                      ? ticket_url
                      : `https://github.com/${repo}/issues/${issue}`;
                    sendToRedirect(repoUrl);
                  }}
                  copyURLAction={handleCopyUrl}
                  copyStatus={isCopied ? 'Copied' : 'Copy Link'}
                  twitterAction={twitterHandler}
                  replitLink={replitLink}
                  tribe={tribe !== 'none' && tribe}
                  tribeFunction={() => {
                    const profileUrl = `https://community.sphinx.chat/t/${tribe}`;
                    sendToRedirect(profileUrl);
                  }}
                />
              </>
            ) : assignee?.owner_alias ? (
              <>
                <BountyProfileView
                  assignee={assignee}
                  status={'ASSIGNED'}
                  canViewProfile={false}
                  statusStyle={{
                    width: '55px',
                    height: '16px',
                    background: color.statusAssigned
                  }}
                  isNameClickable={true}
                  UserProfileContainerStyle={{
                    height: 48,
                    width: 235,
                    padding: '0px 0px 0px 33px',
                    marginTop: '48px'
                  }}
                  UserImageStyle={{
                    width: '48px',
                    height: '48px',
                    display: 'flex',
                    justifyContent: 'center',
                    alignItems: 'center',
                    borderRadius: '200px',
                    overflow: 'hidden'
                  }}
                  NameContainerStyle={{
                    height: '28px'
                  }}
                  userInfoStyle={{
                    marginLeft: '12px'
                  }}
                />
                <DividerContainer>
                  <Divider />
                </DividerContainer>
                <BountyPriceContainer margin_top="0px">
                  <BountyPrice
                    priceMin={props?.priceMin}
                    priceMax={props?.priceMax}
                    price={props?.price || 0}
                    sessionLength={props?.estimated_session_length}
                    style={{
                      padding: 0,
                      margin: 0
                    }}
                  />
                </BountyPriceContainer>
                <ButtonSet
                  showGithubBtn={!!ticket_url}
                  githubShareAction={() => {
                    const repoUrl = ticket_url
                      ? ticket_url
                      : `https://github.com/${repo}/issues/${issue}`;
                    sendToRedirect(repoUrl);
                  }}
                  copyURLAction={handleCopyUrl}
                  copyStatus={isCopied ? 'Copied' : 'Copy Link'}
                  twitterAction={twitterHandler}
                  replitLink={replitLink}
                  tribe={tribe !== 'none' && tribe}
                  tribeFunction={() => {
                    const profileUrl = `https://community.sphinx.chat/t/${tribe}`;
                    sendToRedirect(profileUrl);
                  }}
                />
              </>
            ) : (
              <>
                <UnassignedPersonProfile
                  unassigned_border={color.grayish.G300}
                  grayish_G200={color.grayish.G200}
                  color={color}
                >
                  <div className="UnassignedPersonContainer">
                    <img
                      src="/static/unassigned_profile.svg"
                      alt=""
                      height={'100%'}
                      width={'100%'}
                    />
                  </div>
                  <div className="UnassignedPersonalDetailContainer">
                    <IconButton
                      text={'I can help'}
                      endingIcon={'arrow_forward'}
                      width={153}
                      height={48}
                      onClick={props.extraModalFunction}
                      color="primary"
                      hovercolor={color.button_secondary.hover}
                      activecolor={color.button_secondary.active}
                      shadowcolor={color.button_secondary.shadow}
                      iconSize={'16px'}
                      iconStyle={{
                        top: '16px',
                        right: '14px'
                      }}
                      textStyle={{
                        width: '106px',
                        display: 'flex',
                        justifyContent: 'flex-start',
                        fontFamily: 'Barlow'
                      }}
                    />
                  </div>
                </UnassignedPersonProfile>
                <DividerContainer>
                  <Divider />
                </DividerContainer>
                <BountyPriceContainer margin_top="0px">
                  <BountyPrice
                    priceMin={props?.priceMin}
                    priceMax={props?.priceMax}
                    price={props?.price || 0}
                    sessionLength={props.estimated_session_length}
                    style={{
                      padding: 0,
                      margin: 0
                    }}
                  />
                </BountyPriceContainer>
                <ButtonSet
                  showGithubBtn={!!ticket_url}
                  githubShareAction={() => {
                    const repoUrl = ticket_url
                      ? ticket_url
                      : `https://github.com/${repo}/issues/${issue}`;
                    sendToRedirect(repoUrl);
                  }}
                  copyURLAction={handleCopyUrl}
                  copyStatus={isCopied ? 'Copied' : 'Copy Link'}
                  twitterAction={twitterHandler}
                  replitLink={replitLink}
                  tribe={tribe !== 'none' && tribe}
                  tribeFunction={() => {
                    const profileUrl = `https://community.sphinx.chat/t/${tribe}`;
                    sendToRedirect(profileUrl);
                  }}
                />
              </>
            )}
          </AssigneeProfile>
        </NormalUser>
      )}
      <EuiGlobalToastList toasts={toasts} dismissToast={removeToast} toastLifeTimeMs={6000} />
    </div>
  );
}
export default observer(MobileView);<|MERGE_RESOLUTION|>--- conflicted
+++ resolved
@@ -108,12 +108,12 @@
   const [toasts, setToasts]: any = useState([]);
   const [updatingPayment, setUpdatingPayment] = useState<boolean>(false);
   const [userBountyRole, setUserBountyRole] = useState(false);
-<<<<<<< HEAD
+
   const [paidStatus, setPaidStatus] = useState(paid);
-=======
+
   const [paymentLoading, setPaymentLoading] = useState(false);
 
->>>>>>> a0e74cb1
+
   const userPubkey = ui.meInfo?.owner_pubkey;
 
   let bountyPaid = paid || invoiceStatus || keysendStatus;
@@ -312,11 +312,8 @@
     await updatePaymentStatus(created || 0);
     setLocalPaid('UNPAID');
     setUpdatingPayment(false);
-<<<<<<< HEAD
     setPaidStatus(!paidStatus);
-=======
     recallBounties();
->>>>>>> a0e74cb1
   };
 
   const twitterHandler = () => {
