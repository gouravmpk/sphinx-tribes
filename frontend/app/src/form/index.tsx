--- conflicted
+++ resolved
@@ -11,10 +11,7 @@
 import { EuiText } from '@elastic/eui';
 import api from '../api';
 import ImageButton from '../sphinxUI/Image_button';
-<<<<<<< HEAD
 import { colors } from '../colors';
-=======
->>>>>>> 68930237
 
 const BountyDetailsCreationData = {
   step_1: {
@@ -34,11 +31,7 @@
   step_3: {
     step: 3,
     heading: 'Invite Developer',
-<<<<<<< HEAD
     sub_heading: '',
-=======
-    sub_heading: 'Nemo enim ipsam quia voluptas sit',
->>>>>>> 68930237
     schema: ['assignee'],
     schema2: ['']
   }
@@ -55,10 +48,7 @@
   const [showDeleteWarn, setShowDeleteWarn] = useState(false);
   const [disableFormButtons, setDisableFormButtons] = useState(false);
   const [peopleList, setPeopleList] = useState<any>();
-<<<<<<< HEAD
   const [assigneeName, setAssigneeName] = useState<string>('');
-=======
->>>>>>> 68930237
   const refBody: any = useRef(null);
   const { main, ui } = useStores();
   const color = colors['light'];
@@ -204,16 +194,13 @@
       });
   }
 
-  schema.map((x) => {
-    console.log(x);
-  });
-
   return (
     <Formik
       initialValues={initValues || {}}
       onSubmit={props.onSubmit}
       innerRef={props.formRef}
-      validationSchema={validator(schema)}>
+      validationSchema={validator(schema)}
+    >
       {({
         setFieldTouched,
         handleSubmit,
@@ -234,12 +221,8 @@
               minWidth: stepTracker === 3 ? '388px' : '712px',
               maxWidth: stepTracker === 3 ? '388px' : '712px'
             }}
-<<<<<<< HEAD
-            newDesign={props?.newDesign}>
-=======
             newDesign={props?.newDesign}
           >
->>>>>>> 68930237
             {/* schema flipping dropdown */}
             {/* {dynamicSchema && (
               <Select
@@ -264,7 +247,8 @@
                     display: 'flex',
                     justifyContent: 'space-between',
                     width: '100%'
-                  }}>
+                  }}
+                >
                   <div style={{ marginRight: '40px' }}>
                     {schema
                       .filter((item: FormField) => item.type === 'img')
@@ -344,7 +328,6 @@
               </>
             ) : props?.newDesign ? (
               <>
-<<<<<<< HEAD
                 <CreateBountyHeaderContainer color={color}>
                   <EuiText className="stepText">{`STEP ${schemaData.step}/3`}</EuiText>
                   <EuiText className="HeadingText">{schemaData.heading}</EuiText>
@@ -357,19 +340,6 @@
                       {schemaData.sub_heading}
                     </EuiText>
                   )}
-=======
-                <CreateBountyHeaderContainer>
-                  <EuiText className="stepText">{`STEP ${schemaData.step}/3`}</EuiText>
-                  <EuiText className="HeadingText">{schemaData.heading}</EuiText>
-                  <EuiText
-                    className="SubHeadingText"
-                    style={{
-                      marginBottom: schemaData.step === 1 ? '29px' : '37px'
-                    }}
-                  >
-                    {schemaData.sub_heading}
-                  </EuiText>
->>>>>>> 68930237
                 </CreateBountyHeaderContainer>
 
                 <SchemaTagsContainer>
@@ -398,10 +368,7 @@
                           key={item.name}
                           newDesign={true}
                           values={values}
-<<<<<<< HEAD
                           setAssigneefunction={item.name === 'assignee' && setAssigneeName}
-=======
->>>>>>> 68930237
                           peopleList={peopleList}
                           // disabled={readOnly}
                           // readOnly={readOnly}
@@ -466,31 +433,20 @@
                       ))}
                   </div>
                 </SchemaTagsContainer>
-<<<<<<< HEAD
                 <BottomContainer color={color} assigneeName={assigneeName}>
-=======
-                <BottomContainer>
->>>>>>> 68930237
                   {stepTracker < 3 && <EuiText className="RequiredText">* Required</EuiText>}
                   <div
                     className="ButtonContainer"
                     style={{
-<<<<<<< HEAD
                       width: stepTracker < 3 ? '45%' : '100%',
                       height: stepTracker < 3 ? '48px' : '48px',
                       marginTop: stepTracker <= 3 ? '-20px' : '-10px'
                     }}>
-=======
-                      width: stepTracker < 3 ? '45%' : '100%'
-                    }}
-                  >
->>>>>>> 68930237
                     <div
                       className="nextButton"
                       onClick={() => {
                         if (schemaData.step === 3) {
                           if (dynamicSchemaName) {
-<<<<<<< HEAD
                             setFieldValue('type', dynamicSchemaName);
                           }
                           if (assigneeName !== '') {
@@ -509,20 +465,6 @@
                       ) : (
                         <EuiText className="nextText">Finish</EuiText>
                       )}
-=======
-                            // inject type in body
-                            setFieldValue('type', dynamicSchemaName);
-                          }
-                          handleSubmit();
-                        } else {
-                          NextStepHandler();
-                        }
-                      }}
-                    >
-                      <EuiText className="nextText">
-                        {schemaData.step === 3 ? 'Skip' : 'Next'}
-                      </EuiText>
->>>>>>> 68930237
                     </div>
                     {schemaData.step > 1 && (
                       <>
@@ -532,14 +474,10 @@
                             width: '120px',
                             height: '42px'
                           }}
-<<<<<<< HEAD
                           buttonAction={() => {
                             PreviousStepHandler();
                             setAssigneeName('');
                           }}
-=======
-                          buttonAction={PreviousStepHandler}
->>>>>>> 68930237
                         />
                       </>
                     )}
@@ -584,17 +522,12 @@
             {/* make space at bottom for first sign up */}
             {buttonsOnBottom && !smallForm && <div style={{ height: 48, minHeight: 48 }} />}
             {!props?.newDesign && (
-<<<<<<< HEAD
               <BWrap style={buttonAlignment} color={color}>
-=======
-              <BWrap style={buttonAlignment}>
->>>>>>> 68930237
                 {props?.close && buttonsOnBottom ? (
                   <Button
                     disabled={disableFormButtons || props.loading}
                     onClick={() => {
                       if (props.close) props.close();
-<<<<<<< HEAD
                     }}
                     style={{ ...buttonStyle, marginRight: 10, width: '140px' }}
                     color={'white'}
@@ -608,21 +541,6 @@
                     }}
                     style={{ fontSize: 12, fontWeight: 600 }}
                   />
-=======
-                    }}
-                    style={{ ...buttonStyle, marginRight: 10, width: '140px' }}
-                    color={'white'}
-                    text={'Cancel'}
-                  />
-                ) : (
-                  <IconButton
-                    icon="arrow_back"
-                    onClick={() => {
-                      if (props.close) props.close();
-                    }}
-                    style={{ fontSize: 12, fontWeight: 600 }}
-                  />
->>>>>>> 68930237
                 )}
 
                 {readOnly ? (
@@ -679,7 +597,8 @@
                     minHeight: 30,
                     height: 30
                   }}
-                  onClick={() => setShowSettings(!showSettings)}>
+                  onClick={() => setShowSettings(!showSettings)}
+                >
                   Advanced Settings {showSettings ? '-' : '+'}
                 </div>
 
@@ -709,7 +628,8 @@
                         justifyContent: 'center',
                         alignItems: 'center',
                         marginTop: 20
-                      }}>
+                      }}
+                    >
                       <Button
                         text={'Nevermind'}
                         color={'white'}
@@ -736,12 +656,9 @@
   );
 }
 
-<<<<<<< HEAD
 interface styledProps {
   color?: any;
 }
-=======
->>>>>>> 68930237
 interface WrapProps {
   newDesign?: string;
 }
@@ -889,102 +806,6 @@
   }
 `;
 
-const CreateBountyHeaderContainer = styled.div`
-  display: flex;
-  flex-direction: column;
-  justify-content: center;
-  padding: 0px 48px;
-  .stepText {
-    fontfamily: Barlow;
-    font-size: 15px;
-    font-weight: 500;
-    line-height: 18px;
-    letter-spacing: 0.06em;
-  }
-  .HeadingText {
-    font-family: Barlow;
-    font-size: 36px;
-    font-weight: 800;
-    line-height: 43px;
-    color: #3c3f41;
-    margin-bottom: 26px;
-    margin-top: 16px;
-  }
-  .SubHeadingText {
-    font-family: Barlow;
-    font-size: 17px;
-    font-weight: 400;
-    line-height: 20px;
-    color: #292c33;
-  }
-`;
-
-const SchemaTagsContainer = styled.div`
-  display: flex;
-  justify-content: space-between;
-  height: 100%;
-  padding: 0px 48px;
-  .LeftSchema {
-    width: 292px;
-  }
-  .RightSchema {
-    width: 292px;
-  }
-`;
-
-const BottomContainer = styled.div`
-  display: flex;
-  justify-content: space-between;
-  padding: 0px 48px;
-  .RequiredText {
-    font-size: 13px;
-    font-family: Barlow;
-    font-weight: 400;
-    line-height: 35px;
-    color: #b0b7bc;
-  }
-  .ButtonContainer {
-    display: flex;
-    flex-direction: row-reverse;
-    justify-content: space-between;
-    align-items: center;
-  }
-  .nextButton {
-    width: 120px;
-    height: 42px;
-    display: flex;
-    justify-content: center;
-    align-items: center;
-    cursor: pointer;
-    background: #618aff;
-    box-shadow: 0px 2px 10px rgba(97, 138, 255, 0.5);
-    border-radius: 32px;
-    color: #fff;
-    :hover {
-      background: #5881f8;
-    }
-    :active {
-      background: #5078f2;
-    }
-    .nextText {
-      font-family: Barlow;
-      font-size: 16px;
-      font-weight: 600;
-      line-height: 19px;
-      user-select: none;
-    }
-  }
-`;
-
-const SchemaOuterContainer = styled.div`
-  display: flex;
-  justify-content: center;
-  width: 100%;
-  .SchemaInnerContainer {
-    width: 100%;
-  }
-`;
-
 type FormFieldType =
   | 'text'
   | 'textarea'
