--- conflicted
+++ resolved
@@ -80,14 +80,9 @@
               zIndex: 10,
               ...bigCloseImageStyle
             }}
-<<<<<<< HEAD
-            onClick={bigCloseImage}>
-            <img src="/static/Close.svg" alt="close_svg" height={'100%'} width={'100%'} />
-=======
             onClick={bigCloseImage}
           >
             <img src="static/Close.svg" alt="close_svg" height={'100%'} width={'100%'} />
->>>>>>> 997b2069
           </div>
         )}
 
