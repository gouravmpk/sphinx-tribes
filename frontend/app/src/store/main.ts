import { makeAutoObservable, observable, action } from 'mobx';
import memo from 'memo-decorator';
import { persist } from 'mobx-persist';
import api from '../api';
import { Extras } from '../components/form/inputs/widgets/interfaces';
import { getHostIncludingDockerHosts } from '../config/host';
import { randomString } from '../helpers';
import { TribesURL } from '../config/host';
import { uiStore } from './ui';

export const queryLimit = 100;

function makeTorSaveURL(host: string, key: string) {
  return `sphinx.chat://?action=save&host=${host}&key=${key}`;
}

export interface Tribe {
  uuid: string;
  name: string;
  unique_name: string;
  owner: string;
  pubkey: string; // group encryption key
  price: number;
  img: string;
  tags: string[];
  description: string;
  member_count: number;
  last_active: number;
  matchCount?: number; // for tag search
}

export interface Bot {
  id?: number;
  uuid: string;
  name: string;
  owner_pubkey: string;
  unique_name: string;
  price_per_use: number;
  created: string;
  updated: string;
  unlisted: boolean;
  deleted: boolean;
  owner_route_hint: string;
  owner: string;
  pubkey: string; // group encryption key
  price: number;
  img: string;
  tags: string[];
  description: string;
  member_count: number;
  hide?: boolean;
}

export interface Person {
  id: number;
  unique_name: string;
  owner_pubkey: string;
  owner_alias: string;
  description: string;
  img: string;
  tags: string[];
  pubkey?: string;
  photo_url: string;
  alias: string;
  route_hint: string;
  contact_key: string;
  price_to_meet: number;
  last_login?: number;
  url: string;
  verification_signature: string;
  extras: Extras;
  hide?: boolean;
  commitment_fee?: number;
  assigned_hours?: number;
  bounty_expires?: number;
}

export interface PersonFlex {
  id?: number;
  unique_name?: string;
  owner_pubkey?: string;
  owner_alias?: string;
  description?: string;
  img?: string;
  tags?: string[];
  pubkey?: string;
  photo_url?: string;
  alias?: string;
  route_hint?: string;
  contact_key?: string;
  last_login?: number;
  price_to_meet?: number;
  url?: string;
  verification_signature?: string;
  extras?: Extras;
  hide?: boolean;
}

export interface PersonPost {
  person: PersonFlex;
  title?: string;
  description?: string;
  created: number;
}

export interface PersonWanted {
  person?: any;
  body?: any;
  organization?: any;
  title?: string;
  description?: string;
  owner_id: string;
  created?: number;
  show?: boolean;
  assignee?: any;
  wanted_type: string;
  type?: string;
  price?: string;
  codingLanguage: string;
  estimated_session_length: string;
  bounty_expires?: string;
  commitment_fee?: number;
}

export interface PersonOffer {
  person: PersonFlex;
  title: string;
  description: string;
  created: number;
}

export interface Jwt {
  jwt: string;
}

export interface QueryParams {
  page?: number;
  limit?: number;
  sortBy?: string;
  direction?: string;
  search?: string;
}

export interface ClaimOnLiquid {
  asset: number;
  to: string;
  amount?: number;
  memo: string;
}

export interface LnAuthData {
  encode: string;
  k1: string;
}

export interface LnInvoice {
  success: boolean;
  response: {
    invoice: string;
  };
}

export interface Organization {
  id: string;
  uuid: string;
  name: string;
  owner_pubkey: string;
  img: string;
  created: string;
  updated: string;
  show: boolean;
}

export interface BountyRoles {
  name: string;
}
export class MainStore {
  [x: string]: any;
  tribes: Tribe[] = [];
  ownerTribes: Tribe[] = [];

  constructor() {
    makeAutoObservable(this);
  }

  async getTribes(queryParams?: any): Promise<Tribe[]> {
    let ta = [...uiStore.tags];

    //make tags string for querys
    ta = ta.filter((f: any) => f.checked);
    let tags = '';
    if (ta && ta.length) {
      ta.forEach((o: any, i: any) => {
        tags += o.label;
        if (ta.length - 1 !== i) {
          tags += ',';
        }
      });
    }
    queryParams = { ...queryParams, search: uiStore.searchText, tags };

    const query = this.appendQueryParams('tribes', queryLimit, {
      ...queryParams,
      sortBy: 'last_active=0, last_active',
      direction: 'desc'
    });
    const ts = await api.get(query);

    this.tribes = this.doPageListMerger(
      this.tribes,
      ts,
      (n: any) => uiStore.setTribesPageNumber(n),
      queryParams
    );

    return ts;
  }

  bots: Bot[] = [];
  myBots: Bot[] = [];

  async getBots(uniqueName?: string, queryParams?: any): Promise<any> {
    const query = this.appendQueryParams('bots', queryParams);
    const b = await api.get(query);

    const info = uiStore.meInfo;

    if (uniqueName) {
      b.forEach(function (t: Bot, i: number) {
        if (t.unique_name === uniqueName) {
          b.splice(i, 1);
          b.unshift(t);
        }
      });
    }

    const hideBots = ['pleaseprovidedocumentation', 'example'];

    // hide test bots and set images
    b &&
      b.forEach((bb: any, i: any) => {
        if (bb.unique_name === 'btc') {
          // bb.img = "/static/bots_bitcoin.png";
          b.splice(i, 1);
          b.unshift(bb);
        }
        if (bb.unique_name === 'bet') {
          // bb.img = "/static/bots_betting.png";
          b.splice(i, 1);
          b.unshift(bb);
        }
        if (bb.unique_name === 'hello' || bb.unique_name === 'welcome') {
          // bb.img = "/static/bots_welcome.png";
          b.splice(i, 1);
          b.unshift(bb);
        }
        if (
          bb.unique_name &&
          (bb.unique_name.includes('test') || hideBots.includes(bb.unique_name))
        ) {
          // hide all test bots
          bb.hide = true;
        }

        if (bb.owner_pubkey === info?.owner_pubkey) {
          // hide my own bots
          bb.hide = true;
        }
      });

    this.bots = b;
    return b;
  }

  async getMyBots(): Promise<any> {
    if (!uiStore.meInfo) return null;

    const info = uiStore.meInfo;
    try {
      let relayB: any = await this.fetchFromRelay('bots');

      relayB = await relayB.json();
      const relayMyBots = relayB?.response?.bots || [];

      // merge tribe server stuff
      const tribeServerBots = await api.get(`bots/owner/${info.owner_pubkey}`);

      // merge data from tribe server, it has more than relay
      const mergedBots = relayMyBots.map((b: any) => {
        const thisBot = tribeServerBots.find((f: any) => f.uuid === b.uuid);
        return {
          ...b,
          ...thisBot
        };
      });

      this.myBots = mergedBots;

      return mergedBots;
    } catch (e) {
      console.log('Error getMyBots', e);
    }
  }

  async fetchFromRelay(path: string): Promise<any> {
    if (!uiStore.meInfo) return null;

    const info = uiStore.meInfo;
    const URL = info.url.startsWith('http') ? info.url : `https://${info.url}`;

    const r: any = await fetch(`${URL}/${path}`, {
      method: 'GET',
      mode: 'cors',
      headers: {
        'x-jwt': info.jwt,
        'Content-Type': 'application/json',
        Accept: 'application/json'
      }
    });

    return r;
  }

  async getTribesByOwner(pubkey: string): Promise<Tribe[]> {
    const ts = await api.get(`tribes_by_owner/${pubkey}?all=true`);
    this.ownerTribes = ts;
    return ts;
  }

  async getTribeByUn(un: string): Promise<Tribe> {
    const t = await api.get(`tribe_by_un/${un}`);
    // put got on top
    // if already exists, delete
    const tribesClone = [...this.tribes];
    const dupIndex = tribesClone.findIndex((f: any) => f.uuid === t.uuid);
    if (dupIndex > -1) {
      tribesClone.splice(dupIndex, 1);
    }

    this.tribes = [t, ...tribesClone];
    return t;
  }

  async getSingleTribeByUn(un: string): Promise<Tribe> {
    const t = await api.get(`tribe_by_un/${un}`);
    return t;
  }

  async getGithubIssueData(owner: string, repo: string, issue: string): Promise<any> {
    const data = await api.get(`github_issue/${owner}/${repo}/${issue}`);
    const { title, description, assignee, status } = data && data;

    // if no title, the github issue isnt real
    if (!title && !status && !description && !assignee) return null;
    return data;
  }

  async getOpenGithubIssues(): Promise<any> {
    try {
      const openIssues = await api.get(`github_issue/status/open`);
      if (openIssues) {
        uiStore.setOpenGithubIssues(openIssues);
      }
      return openIssues;
    } catch (e) {
      console.log('Error getOpenGithubIssues: ', e);
    }
  }

  isTorSave() {
    let result = false;
    if (uiStore?.meInfo?.url?.includes('.onion')) result = true;
    return result;
  }

  async makeBot(payload: any): Promise<any> {
    const [r, error] = await this.doCallToRelay('POST', `bot`, payload);
    if (error) throw error;
    if (!r) return; // tor user will return here

    const b = await r.json();

    // const mybots = await this.getMyBots();

    return b?.response;
  }

  async updateBot(payload: any): Promise<any> {
    const [r, error] = await this.doCallToRelay('PUT', `bot`, payload);
    if (error) throw error;
    if (!r) return; // tor user will return here
    return r;
  }

  async deleteBot(id: string): Promise<any> {
    try {
      const [r, error] = await this.doCallToRelay('DELETE', `bot/${id}`, null);
      if (error) throw error;
      if (!r) return; // tor user will return here
      return r;
    } catch (e) {
      console.log('Error deleteBot: ', e);
    }
  }

  async awardBadge(
    userPubkey: string,
    badgeName: string,
    badgeIcon: string,
    memo: string,
    amount?: number
  ): Promise<any> {
    const URL = 'https://liquid.sphinx.chat';
    let error;

    const info = uiStore.meInfo as any;
    if (!info) {
      error = new Error('Youre not logged in');
      return [null, error];
    }

    const headers = {
      'x-jwt': info.jwt,
      'Content-Type': 'application/json'
    };

    try {
      // 1. get user liquid address
      const userLiquidAddress = await api.get(`liquidAddressByPubkey/${userPubkey}`);

      if (!userLiquidAddress) {
        throw new Error('No Liquid Address tied to user account');
      }

      // 2. get password for login, login to "token" aliased as "tt"
      const res0 = await fetch(`${URL}/login`, {
        method: 'POST',
        body: JSON.stringify({
          pwd: 'password i got from user'
        }),
        headers
      });

      const j = await res0.json();
      const tt = j.token || this.lnToken || '';

      // 3. first create the badge
      const res1 = await fetch(`${URL}/issue?token=${tt}`, {
        method: 'POST',
        body: JSON.stringify({
          name: badgeName,
          icon: badgeIcon,
          amount: amount || 1
        }),
        headers
      });

      const createdBadge = await res1.json();

      // 4. then transfer it
      const res2 = await fetch(`${URL}/transfer?token=${tt}`, {
        method: 'POST',
        body: JSON.stringify({
          asset: createdBadge.id,
          to: userLiquidAddress,
          amount: amount || 1,
          memo: memo || '1'
        }),
        headers
      });

      const transferredBadge = await res2.json();

      return transferredBadge;
    } catch (e) {
      console.log('Error awardBadge: ', e);
    }
  }

  async getBadgeList(): Promise<any> {
    try {
      const URL = 'https://liquid.sphinx.chat';

      const l = await fetch(`${URL}/list?limit=100000`, {
        method: 'GET'
      });

      const badgelist = await l.json();

      uiStore.setBadgeList(badgelist);
      return badgelist;
    } catch (e) {
      console.log('Error getBadgeList: ', e);
    }
  }

  async getBalances(pubkey: any): Promise<any> {
    try {
      const URL = 'https://liquid.sphinx.chat';

      const b = await fetch(`${URL}/balances?pubkey=${pubkey}&limit=100000`, {
        method: 'GET'
      });

      const balances = await b.json();

      return balances;
    } catch (e) {
      console.log('Error getBalances: ', e);
    }
  }

  async postToCache(payload: any): Promise<void> {
    await api.post('save', payload, {
      'Content-Type': 'application/json'
    });
    return;
  }

  async getTorSaveURL(method: string, path: string, body: any): Promise<string> {
    const key = randomString(15);
    const gotHost = getHostIncludingDockerHosts();

    // make price to meet an integer
    if (body.price_to_meet) body.price_to_meet = parseInt(body.price_to_meet);

    const data = JSON.stringify({
      host: gotHost,
      ...body
    });

    let torSaveURL = '';

    try {
      await this.postToCache({
        key,
        body: data,
        path,
        method
      });
      torSaveURL = makeTorSaveURL(gotHost, key);
    } catch (e) {
      console.log('Error postToCache getTorSaveURL: ', e);
    }

    return torSaveURL;
  }

  appendQueryParams(path: string, limit: number, queryParams?: QueryParams): string {
    let query = path;
    if (queryParams) {
      queryParams.limit = limit;
      query += '?';
      const { length } = Object.keys(queryParams);
      Object.keys(queryParams).forEach((k: string, i: number) => {
        query += `${k}=${queryParams[k]}`;

        // add & if not last param
        if (i !== length - 1) {
          query += '&';
        }
      });
    }

    return query;
  }

  async getPeopleByNameAliasPubkey(alias: string): Promise<Person[]> {
    const smallQueryLimit = 4;
    const query = this.appendQueryParams('people/search', smallQueryLimit, {
      search: alias,
      sortBy: 'owner_alias'
    });
    const ps = await api.get(query);
    return ps;
  }

  @persist('list')
  people: Person[] = [];

  setPeople(p: Person[]) {
    this.people = p;
  }

  async getPeople(queryParams?: any): Promise<Person[]> {
    const params = { ...queryParams, search: uiStore.searchText };
    const ps = await this.fetchPeople(uiStore.searchText, queryParams);

    if (uiStore.meInfo) {
      const index = ps.findIndex((f: any) => f.id === uiStore.meInfo?.id);
      if (index > -1) {
        // add 'hide' property to me in people list
        ps[index].hide = true;
      }
    }

    // for search always reset page
    if (params && params.resetPage) {
      this.people = ps;
      uiStore.setPeoplePageNumber(1);
    } else {
      // all other cases, merge
      this.people = this.doPageListMerger(
        this.people,
        ps,
        (n: any) => uiStore.setPeoplePageNumber(n),
        params
      );
    }

    return ps;
  }

  @memo({
    resolver: (...args: any[]) => JSON.stringify({ args }),
    cache: new Map()
  })
  private async fetchPeople(search: string, queryParams?: any): Promise<Person[]> {
    const params = { ...queryParams, search };
    const query = this.appendQueryParams('people', queryLimit, {
      ...params,
      sortBy: 'last_login'
    });
    const ps = await api.get(query);
    return ps;
  }

  decodeListJSON(li: any): Promise<any[]> {
    if (li?.length) {
      li.forEach((o: any, i: any) => {
        li[i].body = JSON.parse(o.body);
        li[i].person = JSON.parse(o.person);
      });
    }
    return li;
  }

  @persist('list')
  peoplePosts: PersonPost[] = [];

  async getPeoplePosts(queryParams?: any): Promise<PersonPost[]> {
    queryParams = { ...queryParams, search: uiStore.searchText };

    const query = this.appendQueryParams('people/posts', queryLimit, {
      ...queryParams,
      sortBy: 'created'
    });
    try {
      let ps = await this.fetchPeoplePosts(query);
      ps = this.decodeListJSON(ps);

      // for search always reset page
      if (queryParams && queryParams.resetPage) {
        this.peoplePosts = ps;
        uiStore.setPeoplePostsPageNumber(1);
      } else {
        // all other cases, merge
        this.peoplePosts = this.doPageListMerger(
          this.peoplePosts,
          ps,
          (n: any) => uiStore.setPeoplePostsPageNumber(n),
          queryParams
        );
      }
      return ps;
    } catch (e) {
      console.log('fetch failed getPeoplePosts: ', e);
      return [];
    }
  }

  @memo({
    resolver: (...args: any[]) => JSON.stringify({ args }),
    cache: new Map()
  })
  private async fetchPeoplePosts(query: string) {
    return await api.get(query);
  }

  @persist('list')
  peopleWanteds: PersonWanted[] = [];

  setPeopleWanteds(wanteds: PersonWanted[]) {
    this.peopleWanteds = wanteds;
  }

  async getPeopleWanteds(queryParams?: any): Promise<PersonWanted[]> {
    queryParams = { ...queryParams, search: uiStore.searchText };

    const query2 = this.appendQueryParams('bounty/all', queryLimit, {
      ...queryParams,
      sortBy: 'created'
    });

    try {
      const ps2 = await api.get(query2);
      const ps3: any[] = [];

      if (ps2) {
        for (let i = 0; i < ps2.length; i++) {
          const bounty = { ...ps2[i].bounty };
          let assignee;
          let organization;
          const owner = { ...ps2[i].owner };

          if (bounty.assignee) {
            assignee = { ...ps2[i].assignee };
          }

          if (bounty.organization) {
            organization = { ...ps2[i].organization };
          }

          ps3.push({
            body: { ...bounty, assignee: assignee || '' },
            person: { ...owner, wanteds: [] } || { wanteds: [] },
            organization: { ...organization }
          });
        }
      }

      // for search always reset page
      if (queryParams && queryParams.resetPage) {
        this.peopleWanteds = ps3;
        uiStore.setPeopleWantedsPageNumber(1);
      } else {
        // all other cases, merge
        this.peopleWanteds = this.doPageListMerger(
          this.peopleWanteds,
          ps3,
          (n: any) => uiStore.setPeopleWantedsPageNumber(n),
          queryParams,
          'wanted'
        );
      }
      return ps3;
    } catch (e) {
      console.log('fetch failed getPeopleWanteds: ', e);
      return [];
    }
  }

  personAssignedWanteds: PersonWanted[] = [];

  setPersonWanteds(wanteds: PersonWanted[]) {
    this.personAssignedWanteds = wanteds;
  }

  async getPersonAssignedWanteds(queryParams?: any, pubkey?: string): Promise<PersonWanted[]> {
    queryParams = { ...queryParams, search: uiStore.searchText };

    const query = this.appendQueryParams(`people/wanteds/assigned/${pubkey}`, queryLimit, {
      ...queryParams,
      sortBy: 'created'
    });
    try {
      const ps2 = await api.get(query);
      const ps3: any[] = [];

      if (ps2 && ps2.length) {
        for (let i = 0; i < ps2.length; i++) {
          const bounty = { ...ps2[i].bounty };
          let assignee;
          let organization;
          const owner = { ...ps2[i].owner };

          if (bounty.assignee) {
            assignee = { ...ps2[i].assignee };
          }

          if (bounty.organization) {
            organization = { ...ps2[i].organization };
          }

          ps3.push({
            body: { ...bounty, assignee: assignee || '' },
            person: { ...owner, wanteds: [] } || { wanteds: [] },
            organization: { ...organization }
          });
        }
      }

      return ps3;
    } catch (e) {
      console.log('fetch failed getPersonAssignedWanteds: ', e);
      return [];
    }
  }

  createdWanteds: PersonWanted[] = [];

  setCreatedWanteds(wanteds: PersonWanted[]) {
    this.createdWanteds = wanteds;
  }

  async getPersonCreatedWanteds(queryParams?: any, pubkey?: string): Promise<PersonWanted[]> {
    queryParams = { ...queryParams, search: uiStore.searchText };

    const query = this.appendQueryParams(`people/wanteds/created/${pubkey}`, queryLimit, {
      ...queryParams,
      sortBy: 'created'
    });
    try {
      const ps2 = await api.get(query);
      const ps3: any[] = [];

      if (ps2 && ps2.length) {
        for (let i = 0; i < ps2.length; i++) {
          const bounty = { ...ps2[i].bounty };
          let assignee;
          let organization;
          const owner = { ...ps2[i].owner };

          if (bounty.assignee) {
            assignee = { ...ps2[i].assignee };
          }

          if (bounty.organization) {
            organization = { ...ps2[i].organization };
          }

          ps3.push({
            body: { ...bounty, assignee: assignee || '' },
            person: { ...owner, wanteds: [] } || { wanteds: [] },
            organization: { ...organization }
          });
        }
      }

      this.setCreatedWanteds(ps3);

      return ps3;
    } catch (e) {
      console.log('fetch failed getPersonCreatedWanteds: ', e);
      return [];
    }
  }

  async getWantedById(id: number): Promise<PersonWanted[]> {
    try {
      const ps2 = await api.get(`bounty/id/${id}`);
      const ps3: any[] = [];

      if (ps2 && ps2.length) {
        for (let i = 0; i < ps2.length; i++) {
          const bounty = { ...ps2[i].bounty };
          let assignee;
          let organization;
          const owner = { ...ps2[i].owner };

          if (bounty.assignee) {
            assignee = { ...ps2[i].assignee };
          }

          if (bounty.organization) {
            organization = { ...ps2[i].organization };
          }

          ps3.push({
            body: { ...bounty, assignee: assignee || '' },
            person: { ...owner, wanteds: [] } || { wanteds: [] },
            organization: { ...organization }
          });
        }
      }

      return ps3;
    } catch (e) {
      console.log('fetch failed getWantedById: ', e);
      return [];
    }
  }

  async getOrganizationWanted(uuid: string, queryParams?: any): Promise<PersonWanted[]> {
    queryParams = { ...queryParams, search: uiStore.searchText };
    try {
      const ps2 = await api.get(`organizations/bounties/${uuid}`);
      const ps3: any[] = [];

      if (ps2 && ps2.length) {
        for (let i = 0; i < ps2.length; i++) {
          const bounty = { ...ps2[i].bounty };
          let assignee;
          let organization;
          const owner = { ...ps2[i].owner };

          if (bounty.assignee) {
            assignee = { ...ps2[i].assignee };
          }

          if (bounty.organization) {
            organization = { ...ps2[i].organization };
          }

          ps3.push({
            body: { ...bounty, assignee: assignee || '' },
            person: { ...owner, wanteds: [] } || { wanteds: [] },
            organization: { ...organization }
          });
        }
      }

      // for search always reset page
      if (queryParams && queryParams.resetPage) {
        this.peopleWanteds = ps3;
        uiStore.setPeopleWantedsPageNumber(1);
      } else {
        // all other cases, merge
        this.peopleWanteds = this.doPageListMerger(
          this.peopleWanteds,
          ps3,
          (n: any) => uiStore.setPeopleWantedsPageNumber(n),
          queryParams,
          'wanted'
        );
      }
      return ps3;
    } catch (e) {
      console.log('fetch failed getOrganizationWanted: ', e);
      return [];
    }
  }

  async getBountyCount(personKey: string, tabType: string): Promise<number> {
    try {
      const count = await api.get(`bounty/count/${personKey}/${tabType}`);

      return count;
    } catch (e) {
      console.log('fetch failed getCreatedWanteds: ', e);
      return 0;
    }
  }

  @persist('list')
  peopleOffers: PersonOffer[] = [];

  async getPeopleOffers(queryParams?: any): Promise<PersonOffer[]> {
    queryParams = { ...queryParams, search: uiStore.searchText };

    const query = this.appendQueryParams('people/offers', queryLimit, {
      ...queryParams,
      sortBy: 'created'
    });
    try {
      let ps = await api.get(query);
      ps = this.decodeListJSON(ps);

      // for search always reset page
      if (queryParams && queryParams.resetPage) {
        this.peopleOffers = ps;
        uiStore.setPeopleOffersPageNumber(1);
      } else {
        // all other cases, merge
        this.peopleOffers = this.doPageListMerger(
          this.peopleOffers,
          ps,
          (n: any) => uiStore.setPeopleOffersPageNumber(n),
          queryParams
        );
      }

      return ps;
    } catch (e) {
      console.log('fetch failed getPeopleOffers: ', e);
      return [];
    }
  }

  doPageListMerger(
    currentList: any[],
    newList: any[],
    setPage: (any) => void,
    queryParams?: any,
    type?: string
  ) {
    if (!newList || !newList.length) {
      if (queryParams.search) {
        // if search and no results, return nothing
        return [];
      } else {
        return currentList;
      }
    }

    if (queryParams && queryParams.resetPage) {
      setPage(1);
      return newList;
    }

    if (queryParams?.page) setPage(queryParams.page);
    const l = [...currentList, ...newList];

    const set = new Set();
    if (type === 'wanted') {
      const uniqueArray = l.filter((item: any) => {
        if (item.body && item.body.id && !set.has(item.body.id)) {
          set.add(item.body.id);
          return true;
        }
        return false;
      }, set);
      return uniqueArray;
    }

    return l;
  }

  @memo()
  async getPersonByPubkey(pubkey: string): Promise<Person> {
    const p = await api.get(`person/${pubkey}`);
    return p;
  }

  async getPersonByGithubName(github: string): Promise<Person> {
    const p = await api.get(`person/githubname/${github}`);
    return p;
  }

  // this method merges the relay self data with the db self data, they each hold different data

  async getSelf(me: any) {
    const self = me || uiStore.meInfo;
    if (self) {
      const p = await api.get(`person/${self.owner_pubkey}`);

      // get request for super_admin_array.
      const getSuperAdmin = async () => {
        try {
          const response = await api.get(`admin_pubkeys`);
          const admin_keys = response?.pubkeys;
          if (admin_keys !== null) {
            return !!admin_keys.find((value: any) => value === self.owner_pubkey);
          } else {
            return false;
          }
        } catch (error) {
          return false;
        }
      };

      const isSuperAdmin = await getSuperAdmin();
      const updateSelf = { ...self, ...p, isSuperAdmin: isSuperAdmin };
      uiStore.setMeInfo(updateSelf);
    }
  }

  async claimBadgeOnLiquid(body: ClaimOnLiquid): Promise<any> {
    try {
      const [r, error] = await this.doCallToRelay('POST', 'claim_on_liquid', body);
      if (error) throw error;
      if (!r) return; // tor user will return here

      return r;
    } catch (e) {
      console.log('Error claimBadgeOnLiquid: ', e);
    }
  }

  async sendBadgeOnLiquid(body: ClaimOnLiquid): Promise<any> {
    try {
      const [r, error] = await this.doCallToRelay('POST', 'claim_on_liquid', body);
      if (error) throw error;
      if (!r) return; // tor user will return here

      return r;
    } catch (e) {
      console.log('Error sendBadgeOnLiquid: ', e);
    }
  }

  async refreshJwt() {
    try {
      if (!uiStore.meInfo) return null;

      const res: any = await this.fetchFromRelay('refresh_jwt');
      const j = await res.json();

      if (this.lnToken) {
        this.lnToken = j.jwt;
        return j;
      }
      return j.response;
    } catch (e) {
      console.log('Error refreshJwt: ', e);
      // could not refresh jwt, logout!
      return null;
    }
  }

  async getUsdToSatsExchangeRate() {
    try {
      // get rate for 1 USD
      const res: any = await fetch('https://blockchain.info/tobtc?currency=USD&value=1', {
        method: 'GET'
      });
      const j = await res.json();
      // 1 bitcoin is 1 million satoshis
      const satoshisInABitcoin = 0.00000001;
      const exchangeRate = j / satoshisInABitcoin;

      uiStore.setUsdToSatsExchangeRate(exchangeRate);

      return exchangeRate;
    } catch (e) {
      console.log('Error getUsdToSatsExchangeRate: ', e);
      // could not refresh jwt, logout!
      return null;
    }
  }

  async deleteProfile() {
    try {
      const info = uiStore.meInfo;
      let request = 'profile';
      if (this.lnToken) request = `person/${info?.id}`;

      const [r, error] = await this.doCallToRelay('DELETE', request, info);
      if (error) throw error;
      if (!r) return; // tor user will return here

      uiStore.setMeInfo(null);
      uiStore.setSelectingPerson(0);
      uiStore.setSelectedPerson(0);

      const j = await r.json();
      return j;
    } catch (e) {
      console.log('Error deleteProfile: ', e);
      // could not delete profile!
      return null;
    }
  }

  async saveProfile(body: any) {
    if (!body) return; // avoid saving bad state
    if (body.price_to_meet) body.price_to_meet = parseInt(body.price_to_meet); // must be an int

    try {
      let request = 'profile';
      if (this.lnToken) request = 'person';

      const [r, error] = await this.doCallToRelay('POST', request, body);
      if (error) throw error;
      if (!r) return; // tor user will return here

      // first time profile makers will need this on first login
      if (!body.id) {
        const j = await r.json();
        if (j.response.id) {
          body.id = j.response.id;
        }
      }

      uiStore.setToasts([
        {
          id: '1',
          title: 'Saved.'
        }
      ]);

      await this.getSelf(body);
    } catch (e) {
      console.log('Error saveProfile: ', e);
    }
  }

  async saveBounty(body: any): Promise<void> {
    const info = uiStore.meInfo as any;
    if (!info && !body) {
      console.log('Youre not logged in');
      return;
    }

    if (!body.coding_languages || !body.coding_languages.length) {
      body.coding_languages = [];
    } else {
      const languages: string[] = [];
      body.coding_languages.forEach((lang: any) => {
        languages.push(lang.value);
      });

      body.coding_languages = languages;
    }

    try {
      const request = `bounty?token=${info?.jwt}`;
      //TODO: add some sort of authentication
      const response = await fetch(`${TribesURL}/${request}`, {
        method: 'POST',
        body: JSON.stringify({
          ...body
        }),
        mode: 'cors',
        headers: {
          'x-jwt': info?.jwt,
          'Content-Type': 'application/json'
        }
      });

      if (response.status) {
        this.getPeopleWanteds({ resetPage: true });
      }
      return;
    } catch (e) {
      console.log(e);
    }
  }

  async deleteBounty(created: number, owner_pubkey: string): Promise<void> {
    const info = uiStore.meInfo as any;
    if (!info) {
      console.log('Youre not logged in');
      return;
    }

    try {
      const request = `bounty/${owner_pubkey}/${created}`;
      //TODO: add some sort of authentication
      const response = await fetch(`${TribesURL}/${request}`, {
        method: 'DELETE',
        mode: 'cors',
        headers: {
          'x-jwt': info?.jwt,
          'Content-Type': 'application/json'
        }
      });
      if (response.status) {
        await this.getPeopleWanteds({ resetPage: true });
      }
      return;
    } catch (e) {
      console.log(e);
    }
  }

  // this method is used whenever changing data from the frontend,
  // forks between tor users and non-tor
  async doCallToRelay(method: string, path: string, body: any): Promise<any> {
    let error: any = null;

    const info = uiStore.meInfo as any;
    const URL = info.url.startsWith('http') ? info.url : `https://${info.url}`;
    if (!info) {
      error = new Error('Youre not logged in');
      return [null, error];
    }

    if (this.lnToken) {
      const response = await fetch(`${URL}/${path}`, {
        method: method,
        body: JSON.stringify({
          ...body
        }),
        mode: 'cors',
        headers: {
          'x-jwt': info.jwt,
          'Content-Type': 'application/json'
        }
      });

      return [response, error];
    } else {
      // fork between tor users non authentiacted and not
      if (this.isTorSave() || info.url.startsWith('http://')) {
        this.submitFormViaApp(method, path, body);
        return [null, null];
      }

      const response = await fetch(`${URL}/${path}`, {
        method: method,
        body: JSON.stringify({
          // use docker host (tribes.sphinx), because relay will post to it
          host: getHostIncludingDockerHosts(),
          ...body
        }),
        headers: {
          'x-jwt': info.jwt,
          'Content-Type': 'application/json'
        }
      });

      return [response, error];
    }
  }

  async submitFormViaApp(method: string, path: string, body: any) {
    try {
      const torSaveURL = await this.getTorSaveURL(method, path, body);
      uiStore.setTorFormBodyQR(torSaveURL);
    } catch (e) {
      console.log('Error submitFormViaApp: ', e);
    }
  }

  async setExtrasPropertyAndSave(
    extrasName: string,
    propertyName: string,
    created: number,
    newPropertyValue: any
  ): Promise<any> {
    if (uiStore.meInfo) {
      const clonedMeInfo = { ...uiStore.meInfo };
      const clonedExtras = clonedMeInfo?.extras;
      const clonedEx: any = clonedExtras && clonedExtras[extrasName];
      const targetIndex = clonedEx?.findIndex((f: any) => f.created === created);

      if (clonedEx && (targetIndex || targetIndex === 0) && targetIndex > -1) {
        try {
          clonedEx[targetIndex][propertyName] = newPropertyValue;
          clonedMeInfo.extras[extrasName] = clonedEx;
          await this.saveProfile(clonedMeInfo);
          return [clonedEx, targetIndex];
        } catch (e) {
          console.log('Error setExtrasPropertyAndSave', e);
        }
      }

      return [null, null];
    }
  }

  // function to update many value in wanted array of object
  async setExtrasMultipleProperty(
    dataObject: object,
    extrasName: string,
    created: number
  ): Promise<any> {
    if (uiStore.meInfo) {
      const clonedMeInfo = { ...uiStore.meInfo };
      const clonedExtras = clonedMeInfo?.extras;
      const clonedEx: any = clonedExtras && clonedExtras[extrasName];
      const targetIndex = clonedEx?.findIndex((f: any) => f.created === created);

      if (clonedEx && (targetIndex || targetIndex === 0) && targetIndex > -1) {
        try {
          clonedEx[targetIndex] = { ...clonedEx?.[targetIndex], ...dataObject };
          clonedMeInfo.extras[extrasName] = clonedEx;
          await this.saveProfile(clonedMeInfo);
          return [clonedEx, targetIndex];
        } catch (e) {
          console.log('Error setExtrasMultipleProperty', e);
        }
      }

      return [null, null];
    }
  }

  async deleteFavorite() {
    const body: any = {};

    if (!body) return; // avoid saving bad state

    const info = uiStore.meInfo as any;
    if (!info) return;
    try {
      const URL = info.url.startsWith('http') ? info.url : `https://${info.url}`;
      const r = await fetch(`${URL}/profile`, {
        method: 'POST',
        body: JSON.stringify({
          // use docker host (tribes.sphinx), because relay will post to it
          host: getHostIncludingDockerHosts(),
          ...body,
          price_to_meet: parseInt(body.price_to_meet)
        }),
        headers: {
          'x-jwt': info.jwt,
          'Content-Type': 'application/json'
        }
      });

      if (!r.ok) {
        return alert('Failed to save data');
      }

      uiStore.setToasts([
        {
          id: '1',
          title: 'Added to favorites.'
        }
      ]);
    } catch (e) {
      console.log('Error deleteFavorite', e);
    }
  }

  async getBountyHeaderData() {
    try {
      const data = await api.get('people/wanteds/header');
      return data;
    } catch (e) {
      return '';
    }
  }

  @observable
  lnauth: LnAuthData = { encode: '', k1: '' };

  @action setLnAuth(lnData: LnAuthData) {
    this.lnauth = lnData;
  }

  @persist('object')
  @observable
  lnToken = '';

  @action setLnToken(token: string) {
    this.lnToken = token;
  }

  @action async getLnAuth(): Promise<any> {
    try {
      const data = await api.get(`lnauth?socketKey=${uiStore.websocketToken}`);
      this.setLnAuth(data);
      return data;
    } catch (e) {
      return '';
    }
  }

  @observable
  lnInvoice = '';

  @action setLnInvoice(invoice: string) {
    this.lnInvoice = invoice;
  }

  async getLnInvoice(body: {
    amount: number;
    memo: string;
    owner_pubkey: string;
    user_pubkey: string;
    created: string;
    type: 'KEYSEND' | 'ASSIGN';
    assigned_hours?: number;
    commitment_fee?: number;
    bounty_expires?: string;
  }): Promise<LnInvoice> {
    try {
      const data = await api.post(
        'invoices',
        {
          amount: body.amount.toString(),
          memo: body.memo,
          owner_pubkey: body.owner_pubkey,
          user_pubkey: body.user_pubkey,
          created: body.created,
          type: body.type,
          assigned_hours: body.assigned_hours,
          commitment_fee: body.commitment_fee,
          bounty_expires: body.bounty_expires,
          websocket_token: uiStore.meInfo?.websocketToken
        },
        {
          'Content-Type': 'application/json'
        }
      );
      if (data.success) {
        this.setLnInvoice(data.response.invoice);
      }
      return data;
    } catch (e) {
      return { success: false, response: { invoice: '' } };
    }
  }

  async getBudgetInvoice(body: {
    amount: number;
    organization: string;
    sender_pubkey: string;
    websocket_token: string;
  }): Promise<LnInvoice> {
    try {
      const data = await api.post(
        'budgetinvoices',
        {
          amount: body.amount,
          organization: body.organization,
          sender_pubkey: body.sender_pubkey,
          websocket_token: body.websocket_token
        },
        {
          'Content-Type': 'application/json'
        }
      );
      if (data.success) {
        this.setLnInvoice(data.response.invoice);
      }
      return data;
    } catch (e) {
      return { success: false, response: { invoice: '' } };
    }
  }

  @action async deleteBountyAssignee(body: {
    owner_pubkey: string;
    created: string;
  }): Promise<any> {
    try {
      if (!uiStore.meInfo) return null;
      const info = uiStore.meInfo;
      const r: any = await fetch(`${TribesURL}/bounty/assignee`, {
        method: 'DELETE',
        mode: 'cors',
        body: JSON.stringify({
          ...body
        }),
        headers: {
          'x-jwt': info.jwt,
          'Content-Type': 'application/json'
        }
      });

      return r;
    } catch (e) {
      return false;
    }
  }

  @observable
  organizations: Organization[] = [];

  @action setOrganizations(organizations: Organization[]) {
    this.organizations = organizations;
  }

  @action async getUserOrganizations(): Promise<Organization[]> {
    try {
      if (!uiStore.meInfo) return [];
      const info = uiStore.meInfo;
      const r: any = await fetch(`${TribesURL}/organizations/user`, {
        method: 'GET',
        mode: 'cors',
        headers: {
          'x-jwt': info.jwt,
          'Content-Type': 'application/json'
        }
      });

      const data = await r.json();
      this.setOrganizations(data);
      return await data;
    } catch (e) {
      return [];
    }
  }

  @action async addOrganization(body: { name: string; img: string }): Promise<any> {
    try {
      if (!uiStore.meInfo) return null;
      const info = uiStore.meInfo;
      const r: any = await fetch(`${TribesURL}/organizations`, {
        method: 'POST',
        mode: 'cors',
        body: JSON.stringify({
          ...body
        }),
        headers: {
          'x-jwt': info.jwt,
          'Content-Type': 'application/json'
        }
      });

      return r;
    } catch (e) {
      return false;
    }
  }

  async getOrganizationUsersCount(uuid: string): Promise<number> {
    try {
      const r: any = await fetch(`${TribesURL}/organizations/users/${uuid}/count`, {
        method: 'GET',
        mode: 'cors'
      });

      return r.json();
    } catch (e) {
      return 0;
    }
  }

  async getOrganizationUsers(uuid: string): Promise<Person[]> {
    try {
      const r: any = await fetch(`${TribesURL}/organizations/users/${uuid}`, {
        method: 'GET',
        mode: 'cors'
      });

      return r.json();
    } catch (e) {
      return [];
    }
  }

  @action async addOrganizationUser(body: {
    owner_pubkey: string;
    organization: string;
  }): Promise<any> {
    try {
      if (!uiStore.meInfo) return null;
      const info = uiStore.meInfo;
      const r: any = await fetch(`${TribesURL}/organizations/users/${body.organization}`, {
        method: 'POST',
        mode: 'cors',
        body: JSON.stringify({
          ...body
        }),
        headers: {
          'x-jwt': info.jwt,
          'Content-Type': 'application/json'
        }
      });

      return r;
    } catch (e) {
      return false;
    }
  }

  @action async deleteOrganizationUser(body: any, uuid: string): Promise<any> {
    try {
      if (!uiStore.meInfo) return null;
      const info = uiStore.meInfo;
      const r: any = await fetch(`${TribesURL}/organizations/users/${uuid}`, {
        method: 'DELETE',
        mode: 'cors',
        body: JSON.stringify({
          ...body
        }),
        headers: {
          'x-jwt': info.jwt,
          'Content-Type': 'application/json'
        }
      });

      return r;
    } catch (e) {
      return false;
    }
  }

  async getRoles(): Promise<BountyRoles[]> {
    try {
      if (!uiStore.meInfo) return [];
      const info = uiStore.meInfo;
      const r: any = await fetch(`${TribesURL}/organizations/bounty/roles`, {
        method: 'GET',
        mode: 'cors',
        headers: {
          'x-jwt': info.jwt,
          'Content-Type': 'application/json'
        }
      });

      return r.json();
    } catch (e) {
      return [];
    }
  }

  async getUserRoles(uuid: string, user: string): Promise<any[]> {
    try {
      if (!uiStore.meInfo) return [];
      const info = uiStore.meInfo;
      const r: any = await fetch(`${TribesURL}/organizations/users/role/${uuid}/${user}`, {
        method: 'GET',
        mode: 'cors',
        headers: {
          'x-jwt': info.jwt,
          'Content-Type': 'application/json'
        }
      });

      return r.json();
    } catch (e) {
      return [];
    }
  }

  async addUserRoles(body: any, uuid: string, user: string): Promise<any> {
    try {
      if (!uiStore.meInfo) return null;
      const info = uiStore.meInfo;
      const r: any = await fetch(`${TribesURL}/organizations/users/role/${uuid}/${user}`, {
        method: 'POST',
        mode: 'cors',
        body: JSON.stringify(body),
        headers: {
          'x-jwt': info.jwt,
          'Content-Type': 'application/json'
        }
      });

      return r;
    } catch (e) {
      return false;
    }
  }
<<<<<<< HEAD

  async getOrganizationBudget(uuid: string): Promise<any> {
    try {
      if (!uiStore.meInfo) return null;
      const info = uiStore.meInfo;
      const r: any = await fetch(`${TribesURL}/organizations/budget/${uuid}`, {
        method: 'GET',
        mode: 'cors',
        headers: {
          'x-jwt': info.jwt,
          'Content-Type': 'application/json'
        }
      });

      return r.json();
    } catch (e) {
      return false;
    }
  }

  async makeKeysendPayment(body: {
    bounty_id: number,
    sender_pubkey: string;
    receiver_pubkey: string;
    amount: number,
    organization: string;
    websocket_token: string;
  }
  ): Promise<any> {
    try {
      if (!uiStore.meInfo) return null;
      const info = uiStore.meInfo;
      const r: any = await fetch(`${TribesURL}/keysend`, {
        method: 'POST',
        mode: 'cors',
        body: JSON.stringify(body),
        headers: {
          'x-jwt': info.jwt,
          'Content-Type': 'application/json'
        }
      });

      return r;
    } catch (e) {
      return false;
    }
  }
  

=======
>>>>>>> e89f6cf2
}

export const mainStore = new MainStore();<|MERGE_RESOLUTION|>--- conflicted
+++ resolved
@@ -1698,7 +1698,6 @@
       return false;
     }
   }
-<<<<<<< HEAD
 
   async getOrganizationBudget(uuid: string): Promise<any> {
     try {
@@ -1748,8 +1747,6 @@
   }
   
 
-=======
->>>>>>> e89f6cf2
 }
 
 export const mainStore = new MainStore();