import { makeAutoObservable } from 'mobx';
import { persist } from 'mobx-persist';
import { Extras } from '../components/form/inputs/widgets/interfaces';
import tags from '../tribes/tags';
import { mainStore } from './main';

export type EuiSelectableOptionCheckedType = 'on' | 'off' | undefined;
export interface EuiSelectableOption {
  label: string;
  checked?: EuiSelectableOptionCheckedType;
}

const tagLabels = Object.keys(tags);
const initialTags = tagLabels.map((label: any) => ({ label }) as EuiSelectableOption);

export interface MeInfo {
  id?: number;
  pubkey: string;
  uuid?: string;
  owner_pubkey?: string;
  photo_url: string;
  alias: string;
  img?: string;
  owner_alias?: string;
  github_issues?: any[];
  route_hint: string;
  contact_key: string;
  price_to_meet: number;
  jwt: string;
  url: string;
  description: string;
  verification_signature: string;
  twitter_confirmed?: boolean;
  extras: Extras;
  isSuperAdmin: boolean;
  websocketToken?: string;
}

export type MeData = MeInfo | null;

class UiStore {
  ready = false;

  constructor() {
    makeAutoObservable(this);
  }

  setReady(ready: boolean) {
    this.ready = ready;
  }

  tags: EuiSelectableOption[] = initialTags;
  setTags(t: EuiSelectableOption[]) {
    this.tags = t;
  }

  searchText = '';
  setSearchText(s: string) {
    this.searchText = s.toLowerCase();
  }

  usdToSatsExchangeRate = 0;
  setUsdToSatsExchangeRate(n: number) {
    this.usdToSatsExchangeRate = n;
  }

  editMe = false;
  setEditMe(b: boolean) {
    this.editMe = b;
  }

  peoplePageNumber = 1;
  setPeoplePageNumber(n: number) {
    this.peoplePageNumber = n;
  }

  peoplePostsPageNumber = 1;
  setPeoplePostsPageNumber(n: number) {
    this.peoplePostsPageNumber = n;
  }

  peopleWantedsPageNumber = 1;
  setPeopleWantedsPageNumber(n: number) {
    this.peopleWantedsPageNumber = n;
  }

  peopleOffersPageNumber = 1;
  setPeopleOffersPageNumber(n: number) {
    this.peopleOffersPageNumber = n;
  }

  tribesPageNumber = 1;
  setTribesPageNumber(n: number) {
    this.tribesPageNumber = n;
  }

  selectedPerson = 0;
  setSelectedPerson(n: number | undefined) {
    if (n) this.selectedPerson = n;
<<<<<<< HEAD
    mainStore.getPersonById(n || 0)
=======
    mainStore.getPersonById(n || 0);
>>>>>>> 70317b7c
  }

  // this is for animations, if you deselect as a component is fading out,
  // it empties and looks broke for a second
  selectingPerson = 0;
  setSelectingPerson(n: number | undefined) {
    if (n) this.selectingPerson = n;
  }

  selectedBot = '';
  setSelectedBot(n: string) {
    this.selectedBot = n;
  }

  // this is for animations, if you deselect as a component is fading out,
  // it empties and looks broke for a second
  selectingBot = '';
  setSelectingBot(n: string) {
    this.selectingBot = n;
  }

  toasts: any = [];
  setToasts(n: any) {
    this.toasts = n;
  }

  personViewOpenTab = '';
  setPersonViewOpenTab(s: string) {
    this.personViewOpenTab = s;
  }

  lastGithubRepo = '';
  setLastGithubRepo(s: string) {
    this.lastGithubRepo = s;
  }

  torFormBodyQR = '';
  setTorFormBodyQR(s: string) {
    this.torFormBodyQR = s;
  }

  openGithubIssues: any = [];
  setOpenGithubIssues(a: any) {
    this.openGithubIssues = a;
  }

  badgeList: any = [];
  setBadgeList(a: any) {
    this.badgeList = a;
  }

  language = '';
  setLanguage(s: string) {
    this.language = s;
  }

  websocketToken = '';
  setWebsocketToken(s: string) {
    this.websocketToken = s;
  }

  @persist('object') meInfo: MeData = null;
  setMeInfo(t: MeData) {
    if (t) {
      if (t.photo_url && !t.img) t.img = t.photo_url;
      if (!t.owner_alias) t.owner_alias = t.alias;
      if (!t.owner_pubkey) t.owner_pubkey = t.pubkey;
    }
    this.meInfo = t;
  }

  @persist('object') connection_string = '';
  setConnectionString(code: string) {
    this.connection_string = code;
  }

  showSignIn = false;
  setShowSignIn(b: boolean) {
    this.showSignIn = b;
  }
}

export const emptyMeData: MeData = {
  pubkey: '',
  alias: '',
  route_hint: '',
  contact_key: '',
  price_to_meet: 0,
  photo_url: '',
  url: '',
  jwt: '',
  description: '',
  verification_signature: '',
  extras: {},
  isSuperAdmin: false
};

export const emptyMeInfo: MeInfo = {
  pubkey: '',
  alias: '',
  route_hint: '',
  contact_key: '',
  price_to_meet: 0,
  photo_url: '',
  url: '',
  jwt: '',
  description: '',
  verification_signature: '',
  extras: {},
  isSuperAdmin: false
};

export const uiStore = new UiStore();

// const hydrate = createPersist()
// hydrate('some', uiStore).then(() => { })<|MERGE_RESOLUTION|>--- conflicted
+++ resolved
@@ -97,11 +97,7 @@
   selectedPerson = 0;
   setSelectedPerson(n: number | undefined) {
     if (n) this.selectedPerson = n;
-<<<<<<< HEAD
-    mainStore.getPersonById(n || 0)
-=======
     mainStore.getPersonById(n || 0);
->>>>>>> 70317b7c
   }
 
   // this is for animations, if you deselect as a component is fading out,
