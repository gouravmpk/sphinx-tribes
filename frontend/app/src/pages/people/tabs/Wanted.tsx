--- conflicted
+++ resolved
@@ -49,13 +49,8 @@
 
   async function getUserTickets() {
     setIsLoading(true);
-<<<<<<< HEAD
     await main.getPersonCreatedBounties({}, personPubkey);
     await main.getPersonAssignedBounties({ sortBy: 'paid' }, personPubkey);
-=======
-    await main.getPersonCreatedBounties({ page: 1 }, personPubkey);
-    await main.getPersonAssignedBounties({ page: 1 }, personPubkey);
->>>>>>> e040abc9
     setIsLoading(false);
   }
 
