--- conflicted
+++ resolved
@@ -24,12 +24,8 @@
   background: #fff;
   padding: 0 20px;
   border-bottom: solid 1px #ebedef;
-<<<<<<< HEAD
-  box-shadow: ${(p: any) => (p.canEdit ? '0px 2px 0px rgba(0, 0, 0, 0.07)' : '0px 2px 6px rgba(0, 0, 0, 0.07)')};
-=======
   box-shadow: ${(p: any) =>
     p.canEdit ? '0px 2px 0px rgba(0, 0, 0, 0.07)' : '0px 2px 6px rgba(0, 0, 0, 0.07)'};
->>>>>>> 3d20fb7e
 `;
 interface TagProps {
   selected: boolean;
@@ -81,12 +77,8 @@
 const RouteData = styled.div<RouteDataProps>`
   display: flex;
   align-items: flex-start;
-<<<<<<< HEAD
-  justify-content: ${(p: any) => p.fullSelectedWidget && p.fullSelectedWidget.length > 0 ? 'flex-start' : 'center'};
-=======
   justify-content: ${(p: any) =>
     p.fullSelectedWidget && p.fullSelectedWidget.length > 0 ? 'flex-start' : 'center'};
->>>>>>> 3d20fb7e
   flex-wrap: wrap;
   min-height: 100%;
 `;
