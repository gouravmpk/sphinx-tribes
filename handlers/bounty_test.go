package handlers

import (
	"bytes"
	"context"
	"encoding/json"
	"errors"
	"fmt"
	"io"
	"net/http"
	"net/http/httptest"
	"strconv"
	"strings"
	"sync"
	"testing"
	"time"

	"github.com/go-chi/chi"
	"github.com/lib/pq"
	"github.com/stakwork/sphinx-tribes/auth"
	"github.com/stakwork/sphinx-tribes/config"
	"github.com/stakwork/sphinx-tribes/db"
	"github.com/stakwork/sphinx-tribes/handlers/mocks"
	dbMocks "github.com/stakwork/sphinx-tribes/mocks"
	"github.com/stretchr/testify/assert"
	"github.com/stretchr/testify/mock"
)

func TestCreateOrEditBounty(t *testing.T) {

	ctx := context.WithValue(context.Background(), auth.ContextKey, "test-key")
	mockDb := dbMocks.NewDatabase(t)
	mockClient := mocks.NewHttpClient(t)
	bHandler := NewBountyHandler(mockClient, mockDb)

	t.Run("should return error if body is not a valid json", func(t *testing.T) {
		rr := httptest.NewRecorder()
		handler := http.HandlerFunc(bHandler.CreateOrEditBounty)

		invalidJson := []byte(`{"key": "value"`)
		req, err := http.NewRequestWithContext(ctx, http.MethodPost, "/", bytes.NewReader(invalidJson))
		if err != nil {
			t.Fatal(err)
		}

		handler.ServeHTTP(rr, req)

		assert.Equal(t, http.StatusNotAcceptable, rr.Code, "invalid status received")
	})

	t.Run("missing required field, bounty type", func(t *testing.T) {
		rr := httptest.NewRecorder()
		handler := http.HandlerFunc(bHandler.CreateOrEditBounty)

		invalidBody := []byte(`{"type": ""}`)
		req, err := http.NewRequestWithContext(ctx, http.MethodPost, "/", bytes.NewReader(invalidBody))
		if err != nil {
			t.Fatal(err)
		}

		handler.ServeHTTP(rr, req)

		assert.Equal(t, http.StatusBadRequest, rr.Code)
	})

	t.Run("missing required field, bounty title", func(t *testing.T) {
		rr := httptest.NewRecorder()
		handler := http.HandlerFunc(bHandler.CreateOrEditBounty)

		invalidBody := []byte(`{"type": "bounty_type", "title": ""}`)
		req, err := http.NewRequestWithContext(ctx, http.MethodPost, "/", bytes.NewReader(invalidBody))
		if err != nil {
			t.Fatal(err)
		}

		handler.ServeHTTP(rr, req)

		assert.Equal(t, http.StatusBadRequest, rr.Code)
	})

	t.Run("missing required field, bounty description", func(t *testing.T) {
		rr := httptest.NewRecorder()
		handler := http.HandlerFunc(bHandler.CreateOrEditBounty)

		invalidBody := []byte(`{"type": "bounty_type", "title": "first bounty", "description": ""}`)
		req, err := http.NewRequestWithContext(ctx, http.MethodPost, "/", bytes.NewReader(invalidBody))
		if err != nil {
			t.Fatal(err)
		}

		handler.ServeHTTP(rr, req)

		assert.Equal(t, http.StatusBadRequest, rr.Code)
	})

	t.Run("return error if trying to update other user bounty", func(t *testing.T) {
		rr := httptest.NewRecorder()
		handler := http.HandlerFunc(bHandler.CreateOrEditBounty)

		existingBounty := db.Bounty{
			ID:          1,
			Type:        "coding",
			Title:       "first bounty",
			Description: "first bounty description",
			OrgUuid:     "org-1",
			Assignee:    "user1",
		}
		mockDb.On("UpdateBountyBoolColumn", mock.AnythingOfType("db.Bounty"), "show").Return(existingBounty)
		mockDb.On("GetBounty", uint(1)).Return(existingBounty).Once()

		body := []byte(`{"id": 1, "type": "bounty_type", "title": "first bounty", "description": "my first bounty", "tribe": "random-value", "assignee": "john-doe", "owner_id": "second-user"}`)
		req, err := http.NewRequestWithContext(ctx, http.MethodPost, "/", bytes.NewReader(body))
		if err != nil {
			t.Fatal(err)
		}

		handler.ServeHTTP(rr, req)

		assert.Equal(t, http.StatusBadRequest, rr.Code)
		assert.Contains(t, strings.TrimRight(rr.Body.String(), "\n"), "Cannot edit another user's bounty")
		mockDb.AssertExpectations(t)
	})

	t.Run("return error if user does not have required roles", func(t *testing.T) {
		rr := httptest.NewRecorder()
		handler := http.HandlerFunc(bHandler.CreateOrEditBounty)

		mockOrg := db.Organization{
			ID:          1,
			Uuid:        "org-1",
			Name:        "custom org",
			OwnerPubKey: "org-key",
		}
		existingBounty := db.Bounty{
			ID:          1,
			Type:        "coding",
			Title:       "first bounty",
			Description: "first bounty description",
			OrgUuid:     "org-1",
			OwnerID:     "second-user",
		}
		updatedBounty := existingBounty
		updatedBounty.Title = "first bounty updated"
		mockDb.On("UpdateBountyBoolColumn", mock.AnythingOfType("db.Bounty"), "show").Return(existingBounty)
		mockDb.On("UpdateBountyNullColumn", mock.AnythingOfType("db.Bounty"), "assignee").Return(existingBounty)
		mockDb.On("GetBounty", uint(1)).Return(existingBounty).Once()
		mockDb.On("UserHasManageBountyRoles", "test-key", mockOrg.Uuid).Return(false).Once()

		body, _ := json.Marshal(updatedBounty)
		req, err := http.NewRequestWithContext(ctx, http.MethodPost, "/", bytes.NewReader(body))
		if err != nil {
			t.Fatal(err)
		}

		handler.ServeHTTP(rr, req)

		assert.Equal(t, http.StatusBadRequest, rr.Code)
	})

	t.Run("should allow to add or edit bounty if user has role", func(t *testing.T) {
		rr := httptest.NewRecorder()
		handler := http.HandlerFunc(bHandler.CreateOrEditBounty)

		mockOrg := db.Organization{
			ID:          1,
			Uuid:        "org-1",
			Name:        "custom org",
			OwnerPubKey: "org-key",
		}
		existingBounty := db.Bounty{
			ID:          1,
			Type:        "coding",
			Title:       "first bounty",
			Description: "first bounty description",
			OrgUuid:     "org-1",
			OwnerID:     "second-user",
		}
		updatedBounty := existingBounty
		updatedBounty.Title = "first bounty updated"
		mockDb.On("UpdateBountyBoolColumn", mock.AnythingOfType("db.Bounty"), "show").Return(existingBounty)
		mockDb.On("UpdateBountyNullColumn", mock.AnythingOfType("db.Bounty"), "assignee").Return(existingBounty)
		mockDb.On("GetBounty", uint(1)).Return(existingBounty).Once()
		mockDb.On("UserHasManageBountyRoles", "test-key", mockOrg.Uuid).Return(true).Once()
		mockDb.On("CreateOrEditBounty", mock.AnythingOfType("db.Bounty")).Return(updatedBounty, nil).Once()

		body, _ := json.Marshal(updatedBounty)
		req, err := http.NewRequestWithContext(ctx, http.MethodPost, "/", bytes.NewReader(body))
		if err != nil {
			t.Fatal(err)
		}

		handler.ServeHTTP(rr, req)

		assert.Equal(t, http.StatusOK, rr.Code)
		mockDb.AssertExpectations(t)
	})

	t.Run("should not update created at when bounty is updated", func(t *testing.T) {
		rr := httptest.NewRecorder()
		handler := http.HandlerFunc(bHandler.CreateOrEditBounty)
		now := time.Now().UnixMilli()
		mockOrg := db.Organization{
			ID:          1,
			Uuid:        "org-1",
			Name:        "custom org",
			OwnerPubKey: "org-key",
		}
		existingBounty := db.Bounty{
			ID:          1,
			Type:        "coding",
			Title:       "first bounty",
			Description: "first bounty description",
			OrgUuid:     "org-1",
			OwnerID:     "second-user",
			Created:     now,
		}
		updatedBounty := existingBounty
		updatedBounty.Title = "first bounty updated"
		mockDb.On("UpdateBountyBoolColumn", mock.AnythingOfType("db.Bounty"), "show").Return(existingBounty)
		mockDb.On("UpdateBountyNullColumn", mock.AnythingOfType("db.Bounty"), "assignee").Return(existingBounty)
		mockDb.On("GetBounty", uint(1)).Return(existingBounty).Once()
		mockDb.On("UserHasManageBountyRoles", "test-key", mockOrg.Uuid).Return(true).Once()
		mockDb.On("CreateOrEditBounty", mock.MatchedBy(func(b db.Bounty) bool {
			return b.Created == now
		})).Return(updatedBounty, nil).Once()

		body, _ := json.Marshal(updatedBounty)
		req, err := http.NewRequestWithContext(ctx, http.MethodPost, "/", bytes.NewReader(body))
		if err != nil {
			t.Fatal(err)
		}

		handler.ServeHTTP(rr, req)

		assert.Equal(t, http.StatusOK, rr.Code)
		mockDb.AssertExpectations(t)
	})

	t.Run("should return error if failed to add new bounty", func(t *testing.T) {
		rr := httptest.NewRecorder()
		handler := http.HandlerFunc(bHandler.CreateOrEditBounty)
		newBounty := db.Bounty{
			Type:        "coding",
			Title:       "first bounty",
			Description: "first bounty description",
			OrgUuid:     "org-1",
			OwnerID:     "test-key",
		}
		mockDb.On("UpdateBountyNullColumn", mock.AnythingOfType("db.Bounty"), "assignee").Return(db.Bounty{Assignee: "test-key"})
		mockDb.On("CreateOrEditBounty", mock.AnythingOfType("db.Bounty")).Return(db.Bounty{}, errors.New("failed to add")).Once()

		body, _ := json.Marshal(newBounty)
		req, err := http.NewRequestWithContext(ctx, http.MethodPost, "/", bytes.NewReader(body))
		if err != nil {
			t.Fatal(err)
		}

		handler.ServeHTTP(rr, req)

		assert.Equal(t, http.StatusBadRequest, rr.Code)
		mockDb.AssertExpectations(t)
	})

	t.Run("add bounty if not present", func(t *testing.T) {
		rr := httptest.NewRecorder()
		handler := http.HandlerFunc(bHandler.CreateOrEditBounty)
		newBounty := db.Bounty{
			Type:        "coding",
			Title:       "first bounty",
			Description: "first bounty description",
			OrgUuid:     "org-1",
			OwnerID:     "test-key",
		}
		mockDb.On("UpdateBountyNullColumn", mock.AnythingOfType("db.Bounty"), "assignee").Return(db.Bounty{Assignee: "test-key"})
		mockDb.On("CreateOrEditBounty", mock.AnythingOfType("db.Bounty")).Return(newBounty, nil).Once()

		body, _ := json.Marshal(newBounty)
		req, err := http.NewRequestWithContext(ctx, http.MethodPost, "/", bytes.NewReader(body))
		if err != nil {
			t.Fatal(err)
		}

		handler.ServeHTTP(rr, req)

		assert.Equal(t, http.StatusOK, rr.Code)
		mockDb.AssertExpectations(t)
	})
}

func TestPayLightningInvoice(t *testing.T) {
	expectedUrl := fmt.Sprintf("%s/invoices", config.RelayUrl)
	expectedBody := `{"payment_request": "req-id"}`

	t.Run("validate request url, body and headers", func(t *testing.T) {
		mockHttpClient := &mocks.HttpClient{}
		mockDb := &dbMocks.Database{}
		handler := NewBountyHandler(mockHttpClient, mockDb)
		mockHttpClient.On("Do", mock.MatchedBy(func(req *http.Request) bool {
			bodyByt, _ := io.ReadAll(req.Body)
			return req.Method == http.MethodPut && expectedUrl == req.URL.String() && req.Header.Get("x-user-token") == config.RelayAuthKey && expectedBody == string(bodyByt)
		})).Return(nil, errors.New("some-error")).Once()

		success, invoicePayErr := handler.PayLightningInvoice("req-id")

		assert.Empty(t, invoicePayErr)
		assert.Empty(t, success)
		mockHttpClient.AssertExpectations(t)
	})

	t.Run("put on invoice request failed with error status and invalid json", func(t *testing.T) {
		mockHttpClient := &mocks.HttpClient{}
		mockDb := &dbMocks.Database{}
		handler := NewBountyHandler(mockHttpClient, mockDb)
		r := io.NopCloser(bytes.NewReader([]byte(`"internal server error"`)))
		mockHttpClient.On("Do", mock.MatchedBy(func(req *http.Request) bool {
			bodyByt, _ := io.ReadAll(req.Body)
			return req.Method == http.MethodPut && expectedUrl == req.URL.String() && req.Header.Get("x-user-token") == config.RelayAuthKey && expectedBody == string(bodyByt)
		})).Return(&http.Response{
			StatusCode: 500,
			Body:       r,
		}, nil)

		success, invoicePayErr := handler.PayLightningInvoice("req-id")

		assert.False(t, invoicePayErr.Success)
		assert.Empty(t, success)
		mockHttpClient.AssertExpectations(t)
	})

	t.Run("put on invoice request failed with error status", func(t *testing.T) {
		mockHttpClient := &mocks.HttpClient{}
		mockDb := &dbMocks.Database{}
		handler := NewBountyHandler(mockHttpClient, mockDb)
		r := io.NopCloser(bytes.NewReader([]byte(`{"error": "internal server error"}`)))
		mockHttpClient.On("Do", mock.MatchedBy(func(req *http.Request) bool {
			bodyByt, _ := io.ReadAll(req.Body)
			return req.Method == http.MethodPut && expectedUrl == req.URL.String() && req.Header.Get("x-user-token") == config.RelayAuthKey && expectedBody == string(bodyByt)
		})).Return(&http.Response{
			StatusCode: 500,
			Body:       r,
		}, nil).Once()

		success, invoicePayErr := handler.PayLightningInvoice("req-id")

		assert.Equal(t, invoicePayErr.Error, "internal server error")
		assert.Empty(t, success)
		mockHttpClient.AssertExpectations(t)
	})

	t.Run("put on invoice request succeed with invalid json", func(t *testing.T) {
		mockHttpClient := &mocks.HttpClient{}
		mockDb := &dbMocks.Database{}
		handler := NewBountyHandler(mockHttpClient, mockDb)
		r := io.NopCloser(bytes.NewReader([]byte(`"invalid json"`)))
		mockHttpClient.On("Do", mock.MatchedBy(func(req *http.Request) bool {
			bodyByt, _ := io.ReadAll(req.Body)
			return req.Method == http.MethodPut && expectedUrl == req.URL.String() && req.Header.Get("x-user-token") == config.RelayAuthKey && expectedBody == string(bodyByt)
		})).Return(&http.Response{
			StatusCode: 200,
			Body:       r,
		}, nil).Once()

		success, invoicePayErr := handler.PayLightningInvoice("req-id")

		assert.False(t, success.Success)
		assert.Empty(t, invoicePayErr)
		mockHttpClient.AssertExpectations(t)
	})

	t.Run("should unmarshal the response properly after success", func(t *testing.T) {
		mockHttpClient := &mocks.HttpClient{}
		mockDb := &dbMocks.Database{}
		handler := NewBountyHandler(mockHttpClient, mockDb)
		r := io.NopCloser(bytes.NewReader([]byte(`{"success": true, "response": { "settled": true, "payment_request": "req", "payment_hash": "hash", "preimage": "random-string", "amount": "1000"}}`)))
		expectedSuccessMsg := db.InvoicePaySuccess{
			Success: true,
			Response: db.InvoiceCheckResponse{
				Settled:         true,
				Payment_request: "req",
				Payment_hash:    "hash",
				Preimage:        "random-string",
				Amount:          "1000",
			},
		}
		mockHttpClient.On("Do", mock.MatchedBy(func(req *http.Request) bool {
			bodyByt, _ := io.ReadAll(req.Body)
			return req.Method == http.MethodPut && expectedUrl == req.URL.String() && req.Header.Get("x-user-token") == config.RelayAuthKey && expectedBody == string(bodyByt)
		})).Return(&http.Response{
			StatusCode: 200,
			Body:       r,
		}, nil).Once()

		success, invoicePayErr := handler.PayLightningInvoice("req-id")

		assert.Empty(t, invoicePayErr)
		assert.EqualValues(t, expectedSuccessMsg, success)
		mockHttpClient.AssertExpectations(t)
	})

}

func TestDeleteBounty(t *testing.T) {
	mockDb := dbMocks.NewDatabase(t)
	mockHttpClient := mocks.NewHttpClient(t)
	bHandler := NewBountyHandler(mockHttpClient, mockDb)
	ctx := context.WithValue(context.Background(), auth.ContextKey, "test-key")

	t.Run("should return unauthorized error if users public key not present", func(t *testing.T) {
		rr := httptest.NewRecorder()
		handler := http.HandlerFunc(bHandler.DeleteBounty)

		req, err := http.NewRequestWithContext(context.Background(), http.MethodDelete, "/", nil)
		if err != nil {
			t.Fatal(err)
		}

		handler.ServeHTTP(rr, req)

		assert.Equal(t, http.StatusUnauthorized, rr.Code)
	})

	t.Run("should return unauthorized error if public key not present in route", func(t *testing.T) {
		rr := httptest.NewRecorder()
		handler := http.HandlerFunc(bHandler.DeleteBounty)

		rctx := chi.NewRouteContext()
		rctx.URLParams.Add("pubkey", "")
		rctx.URLParams.Add("created", "1111")
		req, err := http.NewRequestWithContext(context.WithValue(ctx, chi.RouteCtxKey, rctx), http.MethodDelete, "//1111", nil)
		if err != nil {
			t.Fatal(err)
		}
		handler.ServeHTTP(rr, req)

		assert.Equal(t, http.StatusUnauthorized, rr.Code)
	})

	t.Run("should return unauthorized error if created at key not present in route", func(t *testing.T) {
		rr := httptest.NewRecorder()
		handler := http.HandlerFunc(bHandler.DeleteBounty)

		rctx := chi.NewRouteContext()
		rctx.URLParams.Add("pubkey", "pub-key")
		rctx.URLParams.Add("created", "")
		req, err := http.NewRequestWithContext(context.WithValue(ctx, chi.RouteCtxKey, rctx), http.MethodDelete, "/pub-key/", nil)
		if err != nil {
			t.Fatal(err)
		}
		handler.ServeHTTP(rr, req)

		assert.Equal(t, http.StatusUnauthorized, rr.Code)
	})

	t.Run("should return error if failed to delete from db", func(t *testing.T) {
		rr := httptest.NewRecorder()
		handler := http.HandlerFunc(bHandler.DeleteBounty)
		mockDb.On("DeleteBounty", "pub-key", "1111").Return(db.Bounty{}, errors.New("some-error")).Once()

		rctx := chi.NewRouteContext()
		rctx.URLParams.Add("pubkey", "pub-key")
		rctx.URLParams.Add("created", "1111")
		req, err := http.NewRequestWithContext(context.WithValue(ctx, chi.RouteCtxKey, rctx), http.MethodDelete, "/pub-key/createdAt", nil)
		if err != nil {
			t.Fatal(err)
		}
		handler.ServeHTTP(rr, req)

		assert.Equal(t, http.StatusInternalServerError, rr.Code)
		mockDb.AssertExpectations(t)
	})

	t.Run("should successfully delete bounty from db", func(t *testing.T) {
		rr := httptest.NewRecorder()
		handler := http.HandlerFunc(bHandler.DeleteBounty)
		existingBounty := db.Bounty{
			OwnerID: "pub-key",
			Created: 1111,
		}
		mockDb.On("DeleteBounty", "pub-key", "1111").Return(existingBounty, nil).Once()

		rctx := chi.NewRouteContext()
		rctx.URLParams.Add("pubkey", "pub-key")
		rctx.URLParams.Add("created", "1111")
		req, err := http.NewRequestWithContext(context.WithValue(ctx, chi.RouteCtxKey, rctx), http.MethodDelete, "/pub-key/1111", nil)
		if err != nil {
			t.Fatal(err)
		}
		handler.ServeHTTP(rr, req)

		var returnedBounty db.Bounty
		_ = json.Unmarshal(rr.Body.Bytes(), &returnedBounty)
		assert.Equal(t, http.StatusOK, rr.Code)
		assert.EqualValues(t, existingBounty, returnedBounty)
		mockDb.AssertExpectations(t)
	})
}

func TestGetBountyByCreated(t *testing.T) {
	mockDb := dbMocks.NewDatabase(t)
	mockHttpClient := mocks.NewHttpClient(t)
	bHandler := NewBountyHandler(mockHttpClient, mockDb)

	t.Run("Should return bounty by its created value", func(t *testing.T) {
		mockGenerateBountyResponse := func(bounties []db.Bounty) []db.BountyResponse {
			var bountyResponses []db.BountyResponse

			for _, bounty := range bounties {
				owner := db.Person{
					ID: 1,
				}
				assignee := db.Person{
					ID: 1,
				}
				organization := db.OrganizationShort{
					Uuid: "uuid",
				}

				bountyResponse := db.BountyResponse{
					Bounty:       bounty,
					Assignee:     assignee,
					Owner:        owner,
					Organization: organization,
				}
				bountyResponses = append(bountyResponses, bountyResponse)
			}

			return bountyResponses
		}
		bHandler.generateBountyResponse = mockGenerateBountyResponse

		rr := httptest.NewRecorder()
		handler := http.HandlerFunc(bHandler.GetBountyByCreated)
		bounty := db.Bounty{
			ID:          1,
			Type:        "coding",
			Title:       "first bounty",
			Description: "first bounty description",
			OrgUuid:     "org-1",
			Assignee:    "user1",
			Created:     1707991475,
			OwnerID:     "owner-1",
		}
		createdStr := strconv.FormatInt(bounty.Created, 10)

		rctx := chi.NewRouteContext()
		rctx.URLParams.Add("created", "1707991475")
		req, _ := http.NewRequestWithContext(context.WithValue(context.Background(), chi.RouteCtxKey, rctx), http.MethodGet, "/created/1707991475", nil)
		mockDb.On("GetBountyDataByCreated", createdStr).Return([]db.Bounty{bounty}, nil).Once()
		mockDb.On("GetPersonByPubkey", "owner-1").Return(db.Person{}).Once()
		mockDb.On("GetPersonByPubkey", "user1").Return(db.Person{}).Once()
		mockDb.On("GetOrganizationByUuid", "org-1").Return(db.Organization{}).Once()
		handler.ServeHTTP(rr, req)

		var returnedBounty []db.BountyResponse
		err := json.Unmarshal(rr.Body.Bytes(), &returnedBounty)
		assert.NoError(t, err)
		assert.Equal(t, http.StatusOK, rr.Code)
		assert.NotEmpty(t, returnedBounty)

	})
	t.Run("Should return 404 if bounty is not present in db", func(t *testing.T) {
		rr := httptest.NewRecorder()
		handler := http.HandlerFunc(bHandler.GetBountyByCreated)
		createdStr := ""

		rctx := chi.NewRouteContext()
		rctx.URLParams.Add("created", createdStr)
		req, _ := http.NewRequestWithContext(context.WithValue(context.Background(), chi.RouteCtxKey, rctx), http.MethodGet, "/created/"+createdStr, nil)

		mockDb.On("GetBountyDataByCreated", createdStr).Return([]db.Bounty{}, nil).Once()

		handler.ServeHTTP(rr, req)
		assert.Equal(t, http.StatusNotFound, rr.Code, "Expected 404 Not Found for nonexistent bounty")

		mockDb.AssertExpectations(t)
	})

}

func TestGetPersonAssignedBounties(t *testing.T) {
	mockDb := dbMocks.NewDatabase(t)
	mockHttpClient := mocks.NewHttpClient(t)
	bHandler := NewBountyHandler(mockHttpClient, mockDb)
	t.Run("Should successfull Get Person Assigned Bounties", func(t *testing.T) {
		rr := httptest.NewRecorder()
		handler := http.HandlerFunc(bHandler.GetPersonAssignedBounties)
		bounty := db.Bounty{
			ID:          1,
			Type:        "coding",
			Title:       "first bounty",
			Description: "first bounty description",
			OrgUuid:     "org-1",
			Assignee:    "user1",
			Created:     1707991475,
			OwnerID:     "owner-1",
		}

		rctx := chi.NewRouteContext()
		rctx.URLParams.Add("uuid", "clu80datu2rjujsmim40")
		rctx.URLParams.Add("sortBy", "paid")
		rctx.URLParams.Add("page", "1")
		rctx.URLParams.Add("limit", "20")
		rctx.URLParams.Add("search", "")
		req, _ := http.NewRequestWithContext(context.WithValue(context.Background(), chi.RouteCtxKey, rctx), http.MethodGet, "/people/wanteds/assigned/clu80datu2rjujsmim40?sortBy=paid&page=1&limit=20&search=", nil)

		mockDb.On("GetAssignedBounties", req).Return([]db.Bounty{bounty}, nil).Once()
		mockDb.On("GetPersonByPubkey", "owner-1").Return(db.Person{}, nil).Once()
		mockDb.On("GetPersonByPubkey", "user1").Return(db.Person{}, nil).Once()
		mockDb.On("GetOrganizationByUuid", "org-1").Return(db.Organization{}, nil).Once()
		handler.ServeHTTP(rr, req)

		var returnedBounty []db.BountyResponse
		err := json.Unmarshal(rr.Body.Bytes(), &returnedBounty)
		assert.NoError(t, err)
		assert.Equal(t, http.StatusOK, rr.Code)
		assert.NotEmpty(t, returnedBounty)
	})
}

func TestGetPersonCreatedBounties(t *testing.T) {
	ctx := context.Background()
	mockDb := dbMocks.NewDatabase(t)
	mockHttpClient := mocks.NewHttpClient(t)
	bHandler := NewBountyHandler(mockHttpClient, mockDb)

	t.Run("should return bounties created by the user", func(t *testing.T) {
		mockGenerateBountyResponse := func(bounties []db.Bounty) []db.BountyResponse {
			var bountyResponses []db.BountyResponse

			for _, bounty := range bounties {
				owner := db.Person{
					ID: 1,
				}
				assignee := db.Person{
					ID: 1,
				}
				organization := db.OrganizationShort{
					Uuid: "uuid",
				}

				bountyResponse := db.BountyResponse{
					Bounty:       bounty,
					Assignee:     assignee,
					Owner:        owner,
					Organization: organization,
				}
				bountyResponses = append(bountyResponses, bountyResponse)
			}

			return bountyResponses
		}
		bHandler.generateBountyResponse = mockGenerateBountyResponse

		expectedBounties := []db.Bounty{
			{ID: 1, OwnerID: "user1"},
			{ID: 2, OwnerID: "user1"},
		}

		mockDb.On("GetCreatedBounties", mock.Anything).Return(expectedBounties, nil).Once()
		mockDb.On("GetPersonByPubkey", mock.Anything).Return(db.Person{}, nil)
		mockDb.On("GetOrganizationByUuid", mock.Anything).Return(db.Organization{}, nil)
		rr := httptest.NewRecorder()
		req, err := http.NewRequest("GET", "/people/wanteds/created/uuid", nil)
		req = req.WithContext(ctx)
		if err != nil {
			t.Fatal(err)
		}

		bHandler.GetPersonCreatedBounties(rr, req)

		assert.Equal(t, http.StatusOK, rr.Code)

		var responseData []db.BountyResponse
		err = json.Unmarshal(rr.Body.Bytes(), &responseData)
		if err != nil {
			t.Fatalf("Error decoding JSON response: %s", err)
		}

		assert.NotEmpty(t, responseData)
		assert.Len(t, responseData, 2)

		for i, expectedBounty := range expectedBounties {
			assert.Equal(t, expectedBounty.ID, responseData[i].Bounty.ID)
			assert.Equal(t, expectedBounty.Assignee, responseData[i].Bounty.Assignee)
		}
	})

	t.Run("should not return bounties created by other users", func(t *testing.T) {
		mockGenerateBountyResponse := func(bounties []db.Bounty) []db.BountyResponse {
			return []db.BountyResponse{}
		}
		bHandler.generateBountyResponse = mockGenerateBountyResponse

		mockDb.On("GetCreatedBounties", mock.Anything).Return([]db.Bounty{}, nil).Once()

		rr := httptest.NewRecorder()
		req, err := http.NewRequest("GET", "/people/wanteds/created/uuid", nil)
		req = req.WithContext(ctx)
		if err != nil {
			t.Fatal(err)
		}

		bHandler.GetPersonCreatedBounties(rr, req)

		assert.Equal(t, http.StatusOK, rr.Code)

		var responseData []db.BountyResponse
		err = json.Unmarshal(rr.Body.Bytes(), &responseData)
		if err != nil {
			t.Fatalf("Error decoding JSON response: %s", err)
		}

		assert.Empty(t, responseData)
		assert.Len(t, responseData, 0)
	})

	t.Run("should filter bounties by status and apply pagination", func(t *testing.T) {
		mockGenerateBountyResponse := func(bounties []db.Bounty) []db.BountyResponse {
			var bountyResponses []db.BountyResponse

			for _, bounty := range bounties {
				owner := db.Person{
					ID: 1,
				}
				assignee := db.Person{
					ID: 1,
				}
				organization := db.OrganizationShort{
					Uuid: "uuid",
				}

				bountyResponse := db.BountyResponse{
					Bounty:       bounty,
					Assignee:     assignee,
					Owner:        owner,
					Organization: organization,
				}
				bountyResponses = append(bountyResponses, bountyResponse)
			}

			return bountyResponses
		}
		bHandler.generateBountyResponse = mockGenerateBountyResponse

		expectedBounties := []db.Bounty{
			{ID: 1, OwnerID: "user1", Assignee: "assignee1"},
			{ID: 2, OwnerID: "user1", Assignee: "assignee2", Paid: true},
			{ID: 3, OwnerID: "user1", Assignee: "", Paid: true},
		}

		mockDb.On("GetCreatedBounties", mock.Anything).Return(expectedBounties, nil).Once()
		mockDb.On("GetPersonByPubkey", mock.Anything).Return(db.Person{}, nil)
		mockDb.On("GetOrganizationByUuid", mock.Anything).Return(db.Organization{}, nil)

		rr := httptest.NewRecorder()
		req, err := http.NewRequest("GET", "/people/wanteds/created/uuid?Open=true&Assigned=true&Paid=true&offset=0&limit=2", nil)
		req = req.WithContext(ctx)
		if err != nil {
			t.Fatal(err)
		}

		bHandler.GetPersonCreatedBounties(rr, req)

		assert.Equal(t, http.StatusOK, rr.Code)

		var responseData []db.BountyResponse
		err = json.Unmarshal(rr.Body.Bytes(), &responseData)
		if err != nil {
			t.Fatalf("Error decoding JSON response: %s", err)
		}

		assert.Len(t, responseData, 3)

		// Assert that bounties are filtered correctly
		assert.Equal(t, expectedBounties[0].ID, responseData[0].Bounty.ID)
		assert.Equal(t, expectedBounties[1].ID, responseData[1].Bounty.ID)
		assert.Equal(t, expectedBounties[2].ID, responseData[2].Bounty.ID)
	})
}

func TestGetNextBountyByCreated(t *testing.T) {
	ctx := context.Background()

	mockDb := dbMocks.NewDatabase(t)
	mockHttpClient := mocks.NewHttpClient(t)
	bHandler := NewBountyHandler(mockHttpClient, mockDb)

	t.Run("Should test that the next bounty on the bounties homepage can be gotten by its created value and the selected filters", func(t *testing.T) {
		mockDb.On("GetNextBountyByCreated", mock.Anything).Return(uint(1), nil).Once()

		rr := httptest.NewRecorder()
		req, _ := http.NewRequest("GET", "/next/123456789", nil)

		bHandler.GetNextBountyByCreated(rr, req.WithContext(ctx))

		assert.Equal(t, http.StatusOK, rr.Code)
		mockDb.AssertExpectations(t)
	})
}

func TestGetPreviousBountyByCreated(t *testing.T) {
	ctx := context.Background()

	mockDb := dbMocks.NewDatabase(t)
	mockHttpClient := mocks.NewHttpClient(t)
	bHandler := NewBountyHandler(mockHttpClient, mockDb)

	t.Run("Should test that the previous bounty on the bounties homepage can be gotten by its created value and the selected filters", func(t *testing.T) {
		mockDb.On("GetPreviousBountyByCreated", mock.Anything).Return(uint(1), nil).Once()

		rr := httptest.NewRecorder()
		req, _ := http.NewRequest("GET", "/previous/123456789", nil)

		bHandler.GetPreviousBountyByCreated(rr, req.WithContext(ctx))

		assert.Equal(t, http.StatusOK, rr.Code)
		mockDb.AssertExpectations(t)
	})
}

func TestGetOrganizationNextBountyByCreated(t *testing.T) {
	ctx := context.Background()
	mockDb := dbMocks.NewDatabase(t)
	mockHttpClient := mocks.NewHttpClient(t)
	bHandler := NewBountyHandler(mockHttpClient, mockDb)

	t.Run("Should test that the next bounty on the organization bounties homepage can be gotten by its created value and the selected filters", func(t *testing.T) {
		mockDb.On("GetNextOrganizationBountyByCreated", mock.AnythingOfType("*http.Request")).Return(uint(1), nil).Once()

		rr := httptest.NewRecorder()
		req, _ := http.NewRequest("GET", "/org/next/org-uuid/123456789", nil)

		bHandler.GetOrganizationNextBountyByCreated(rr, req.WithContext(ctx))

		assert.Equal(t, http.StatusOK, rr.Code)
		mockDb.AssertExpectations(t)
	})
}

func TestGetOrganizationPreviousBountyByCreated(t *testing.T) {
	ctx := context.Background()
	mockDb := dbMocks.NewDatabase(t)
	mockHttpClient := mocks.NewHttpClient(t)
	bHandler := NewBountyHandler(mockHttpClient, mockDb)

	t.Run("Should test that the previous bounty on the organization bounties homepage can be gotten by its created value and the selected filters", func(t *testing.T) {
		mockDb.On("GetPreviousOrganizationBountyByCreated", mock.AnythingOfType("*http.Request")).Return(uint(1), nil).Once()

		rr := httptest.NewRecorder()
		req, _ := http.NewRequest("GET", "/org/previous/org-uuid/123456789", nil)

		bHandler.GetOrganizationPreviousBountyByCreated(rr, req.WithContext(ctx))

		assert.Equal(t, http.StatusOK, rr.Code)

		mockDb.AssertExpectations(t)
	})
}

func TestGetBountyById(t *testing.T) {

	mockDb := dbMocks.NewDatabase(t)
	mockHttpClient := mocks.NewHttpClient(t)
	bHandler := NewBountyHandler(mockHttpClient, mockDb)

	t.Run("successful retrieval of bounty by ID", func(t *testing.T) {
		rr := httptest.NewRecorder()
		handler := http.HandlerFunc(bHandler.GetBountyById)

		bounty := db.Bounty{
			ID:                      1,
			OwnerID:                 "owner123",
			Paid:                    false,
			Show:                    true,
			Type:                    "bug fix",
			Award:                   "500",
			AssignedHours:           10,
			BountyExpires:           "2023-12-31",
			CommitmentFee:           1000,
			Price:                   500,
			Title:                   "Fix critical bug in payment system",
			Tribe:                   "development",
			Assignee:                "user1",
			TicketUrl:               "http://example.com/issues/1",
			OrgUuid:                 "org-789",
			Description:             "This bounty is for fixing a critical bug in the payment system that causes transactions to fail under certain conditions.",
			WantedType:              "immediate",
			Deliverables:            "A pull request with a fix, including tests",
			GithubDescription:       true,
			OneSentenceSummary:      "Fix a critical payment system bug",
			EstimatedSessionLength:  "2 hours",
			EstimatedCompletionDate: "2023-10-01",
			Created:                 time.Now().Unix(),
			Updated:                 nil,
			AssignedDate:            nil,
			CompletionDate:          nil,
			MarkAsPaidDate:          nil,
			PaidDate:                nil,
			CodingLanguages:         pq.StringArray{"Go", "Python"},
		}

		rctx := chi.NewRouteContext()
		rctx.URLParams.Add("bountyId", strconv.Itoa(int(bounty.ID)))
		req, err := http.NewRequestWithContext(context.WithValue(context.Background(), chi.RouteCtxKey, rctx), http.MethodGet, "/bounty/1", nil)
		assert.NoError(t, err)

		mockDb.On("GetBountyById", mock.Anything).Return([]db.Bounty{bounty}, nil).Once()
		mockDb.On("GetPersonByPubkey", "owner123").Return(db.Person{}).Once()
		mockDb.On("GetPersonByPubkey", "user1").Return(db.Person{}).Once()
		mockDb.On("GetOrganizationByUuid", "org-789").Return(db.Organization{}).Once()

		handler.ServeHTTP(rr, req)

		var returnedBounty []db.BountyResponse
		err = json.Unmarshal(rr.Body.Bytes(), &returnedBounty)
		assert.NoError(t, err)
		assert.Equal(t, http.StatusOK, rr.Code)
		mockDb.AssertExpectations(t)
	})

	t.Run("bounty not found", func(t *testing.T) {
		rr := httptest.NewRecorder()
		handler := http.HandlerFunc(bHandler.GetBountyById)

		rctx := chi.NewRouteContext()
		rctx.URLParams.Add("bountyId", "999")
		req, err := http.NewRequestWithContext(context.WithValue(context.Background(), chi.RouteCtxKey, rctx), http.MethodGet, "/bounty/999", nil)
		assert.NoError(t, err)

		mockDb.On("GetBountyById", "999").Return(nil, errors.New("not-found")).Once()
		handler.ServeHTTP(rr, req)

		assert.Equal(t, http.StatusBadRequest, rr.Code)
		mockDb.AssertExpectations(t)
	})
}

func GetPersonAssigned(t *testing.T) {
	ctx := context.Background()
	mockDb := dbMocks.NewDatabase(t)
	mockHttpClient := mocks.NewHttpClient(t)
	bHandler := NewBountyHandler(mockHttpClient, mockDb)
	t.Run("should return bounties assigned to the user", func(t *testing.T) {
		mockGenerateBountyResponse := func(bounties []db.Bounty) []db.BountyResponse {
			var bountyResponses []db.BountyResponse

			for _, bounty := range bounties {
				owner := db.Person{
					ID: 1,
				}
				assignee := db.Person{
					ID: 1,
				}
				organization := db.OrganizationShort{
					Uuid: "uuid",
				}

				bountyResponse := db.BountyResponse{
					Bounty:       bounty,
					Assignee:     assignee,
					Owner:        owner,
					Organization: organization,
				}
				bountyResponses = append(bountyResponses, bountyResponse)
			}

			return bountyResponses
		}
		bHandler.generateBountyResponse = mockGenerateBountyResponse

		expectedBounties := []db.Bounty{
			{ID: 1, Assignee: "user1"},
			{ID: 2, Assignee: "user1"},
			{ID: 3, OwnerID: "user2", Assignee: "user1"},
			{ID: 4, OwnerID: "user2", Assignee: "user1", Paid: true},
		}

		mockDb.On("GetAssignedBounties", mock.Anything).Return(expectedBounties, nil).Once()
		mockDb.On("GetPersonByPubkey", mock.Anything).Return(db.Person{}, nil)
		mockDb.On("GetOrganizationByUuid", mock.Anything).Return(db.Organization{}, nil)
		rr := httptest.NewRecorder()
		req, err := http.NewRequest("GET", "/wanteds/assigned/uuid?Assigned=true&Paid=true&offset=0&limit=4", nil)
		req = req.WithContext(ctx)
		if err != nil {
			t.Fatal(err)
		}

		bHandler.GetPersonAssignedBounties(rr, req)

		assert.Equal(t, http.StatusOK, rr.Code)

		var responseData []db.BountyResponse
		err = json.Unmarshal(rr.Body.Bytes(), &responseData)
		if err != nil {
			t.Fatalf("Error decoding JSON response: %s", err)
		}

		assert.NotEmpty(t, responseData)
		assert.Len(t, responseData, 2)

		for i, expectedBounty := range expectedBounties {
			assert.Equal(t, expectedBounty.ID, responseData[i].Bounty.ID)
			assert.Equal(t, expectedBounty.Assignee, responseData[i].Bounty.Assignee)
		}
	})

	t.Run("should not return bounties assigned to other users", func(t *testing.T) {
		mockGenerateBountyResponse := func(bounties []db.Bounty) []db.BountyResponse {
			return []db.BountyResponse{}
		}
		bHandler.generateBountyResponse = mockGenerateBountyResponse

		mockDb.On("GetAssignedBounties", mock.Anything).Return([]db.Bounty{}, nil).Once()

		rr := httptest.NewRecorder()
		req, err := http.NewRequest("GET", "/wanteds/assigned/uuid", nil)
		req = req.WithContext(ctx)
		if err != nil {
			t.Fatal(err)
		}

		bHandler.GetPersonAssignedBounties(rr, req)

		assert.Equal(t, http.StatusOK, rr.Code)

		var responseData []db.BountyResponse
		err = json.Unmarshal(rr.Body.Bytes(), &responseData)
		if err != nil {
			t.Fatalf("Error decoding JSON response: %s", err)
		}

		assert.Empty(t, responseData)
		assert.Len(t, responseData, 0)
	})
}
func TestGetBountyIndexById(t *testing.T) {
	mockDb := dbMocks.NewDatabase(t)
	mockHttpClient := mocks.NewHttpClient(t)
	bHandler := NewBountyHandler(mockHttpClient, mockDb)

	t.Run("successful retrieval of bounty by Index ID", func(t *testing.T) {
		rr := httptest.NewRecorder()
		handler := http.HandlerFunc(bHandler.GetBountyIndexById)

		bounty := db.Bounty{
			ID: 1,
		}

		rctx := chi.NewRouteContext()
		rctx.URLParams.Add("bountyId", strconv.Itoa(int(bounty.ID)))
		req, err := http.NewRequestWithContext(context.WithValue(context.Background(), chi.RouteCtxKey, rctx), http.MethodGet, "/index/1", nil)
		assert.NoError(t, err)

		mockDb.On("GetBountyIndexById", "1").Return(int64(12), nil).Once()

		handler.ServeHTTP(rr, req)

		responseBody := rr.Body.Bytes()
		responseString := strings.TrimSpace(string(responseBody))
		returnedIndex, err := strconv.Atoi(responseString)
		assert.NoError(t, err)
		assert.Equal(t, 12, returnedIndex)

		assert.Equal(t, http.StatusOK, rr.Code)

		mockDb.AssertExpectations(t)
	})

	t.Run("bounty index by ID not found", func(t *testing.T) {
		rr := httptest.NewRecorder()
		handler := http.HandlerFunc(bHandler.GetBountyIndexById)

		bountyID := ""
		rctx := chi.NewRouteContext()
		rctx.URLParams.Add("bountyId", bountyID)
		req, err := http.NewRequestWithContext(context.WithValue(context.Background(), chi.RouteCtxKey, rctx), http.MethodGet, "/index/"+bountyID, nil)
		assert.NoError(t, err)

		mockDb.On("GetBountyIndexById", bountyID).Return(int64(0), fmt.Errorf("bounty not found")).Once()

		handler.ServeHTTP(rr, req)
		assert.Equal(t, http.StatusNotFound, rr.Code)

		mockDb.AssertExpectations(t)
	})
}

func TestGetAllBounties(t *testing.T) {
	mockDb := dbMocks.NewDatabase(t)
	mockHttpClient := mocks.NewHttpClient(t)
	bHandler := NewBountyHandler(mockHttpClient, mockDb)
	t.Run("Should successfull All Bounties", func(t *testing.T) {
		rr := httptest.NewRecorder()
		handler := http.HandlerFunc(bHandler.GetAllBounties)
		bounties := []db.Bounty{
			{ID: 1,
				Type:        "coding",
				Title:       "first bounty",
				Description: "first bounty description",
				OrgUuid:     "org-1",
				Assignee:    "user1",
				Created:     1707991475,
				OwnerID:     "owner-1",
			},
		}

		rctx := chi.NewRouteContext()
		req, _ := http.NewRequestWithContext(context.WithValue(context.Background(), chi.RouteCtxKey, rctx), http.MethodGet, "/all", nil)

		mockDb.On("GetAllBounties", req).Return(bounties)
		mockDb.On("GetPersonByPubkey", mock.Anything).Return(db.Person{}, nil)
		mockDb.On("GetOrganizationByUuid", mock.Anything).Return(db.Organization{}, nil)
		handler.ServeHTTP(rr, req)

		var returnedBounty []db.BountyResponse
		err := json.Unmarshal(rr.Body.Bytes(), &returnedBounty)
		assert.NoError(t, err)
		assert.Equal(t, http.StatusOK, rr.Code)
		assert.NotEmpty(t, returnedBounty)

	})
}

func TestMakeBountyPayment(t *testing.T) {
<<<<<<< HEAD
	pubKey := "test-pubkey"
	ctx := context.WithValue(context.Background(), auth.ContextKey, pubKey)
	mockDb := dbMocks.NewDatabase(t)
	mockHttpClient := mocks.NewHttpClient(t)
	bHandler := NewBountyHandler(mockHttpClient, mockDb)
	jsonBody := `{"someKey": "someValue"}`
	existingBounty := db.Bounty{
		ID:          12,
		Type:        "coding",
		Title:       "first bounty",
		Description: "first bounty description",
		OrgUuid:     "org-1",
		Assignee:    "user1",
		Price:       100,
	}

	tests := []struct {
		name            string
		setupMocks      func()
		expectedStatus  int
		expectedMessage string
	}{
		{
			name: "Success payment",
			setupMocks: func() {
				mockDb.On("GetBounty", uint(12)).Return(existingBounty, nil).Once()
				mockDb.On("UserHasAccess", pubKey, mock.AnythingOfType("string"), "PAY BOUNTY").Return(true).Times(2)
				mockDb.On("GetOrganizationBudget", mock.AnythingOfType("string")).Return(db.BountyBudget{TotalBudget: 200}, nil).Times(2)
				mockDb.On("GetPersonByPubkey", mock.AnythingOfType("string")).Return(db.Person{}).Times(2)
			},
			expectedStatus:  http.StatusOK,
			expectedMessage: "keysend_success",
		},
		{
			name: "Bounty already paid",
			setupMocks: func() {
				mockDb.On("GetBounty", uint(12)).Return(db.Bounty{ID: 12, Paid: true}, nil).Once()
			},
			expectedStatus:  http.StatusMethodNotAllowed,
			expectedMessage: "Bounty has already been paid",
		},
	}

	for _, tc := range tests {
		t.Run(tc.name, func(t *testing.T) {
			tc.setupMocks()

			rr := httptest.NewRecorder()
			req, _ := http.NewRequestWithContext(ctx, http.MethodPost, "/pay/12", strings.NewReader(jsonBody))

			rctx := chi.NewRouteContext()
			rctx.URLParams.Add("id", "12")
			req = req.WithContext(context.WithValue(ctx, chi.RouteCtxKey, rctx))

			bHandler.MakeBountyPayment(rr, req)

			assert.Equal(t, tc.expectedStatus, rr.Code)
		})
	}

	mockDb.AssertExpectations(t)
=======
	ctx := context.Background()
	mockDb := dbMocks.NewDatabase(t)
	mockHttpClient := mocks.NewHttpClient(t)
	bHandler := NewBountyHandler(mockHttpClient, mockDb)

	unauthorizedCtx := context.WithValue(ctx, auth.ContextKey, "")
	authorizedCtx := context.WithValue(ctx, auth.ContextKey, "valid-key")

	var mutex sync.Mutex
	var processingTimes []time.Time

	t.Run("mutex lock ensures sequential access", func(t *testing.T) {
		server := httptest.NewServer(http.HandlerFunc(func(w http.ResponseWriter, r *http.Request) {
			mutex.Lock()
			processingTimes = append(processingTimes, time.Now())
			time.Sleep(10 * time.Millisecond)
			mutex.Unlock()

			bHandler.MakeBountyPayment(w, r)
		}))
		defer server.Close()

		var wg sync.WaitGroup
		for i := 0; i < 3; i++ {
			wg.Add(1)
			go func() {
				defer wg.Done()
				_, err := http.Get(server.URL)
				if err != nil {
					t.Errorf("Failed to send request: %v", err)
				}
			}()
		}
		wg.Wait()

		for i := 1; i < len(processingTimes); i++ {
			assert.True(t, processingTimes[i].After(processingTimes[i-1]),
				"Expected processing times to be sequential, indicating mutex is locking effectively.")
		}
	})

	t.Run("401 unauthorized error when unauthorized user hits endpoint", func(t *testing.T) {

		r := chi.NewRouter()
		r.Post("/gobounties/pay/{id}", bHandler.MakeBountyPayment)

		rr := httptest.NewRecorder()
		req, err := http.NewRequestWithContext(unauthorizedCtx, http.MethodPost, "/gobounties/pay/1", nil)

		if err != nil {
			t.Fatal(err)
		}

		r.ServeHTTP(rr, req)

		assert.Equal(t, http.StatusUnauthorized, rr.Code, "Expected 401 Unauthorized for unauthorized access")
		mockDb.AssertExpectations(t)
	})

	t.Run("405 when trying to pay an already-paid bounty", func(t *testing.T) {
		mockDb.On("GetBounty", mock.AnythingOfType("uint")).Return(db.Bounty{
			ID:       1,
			Price:    1000,
			OrgUuid:  "org-1",
			Assignee: "assignee-1",
			Paid:     true,
		}, nil)

		mockDb.On("UserHasAccess", "valid-key", "org-1", db.PayBounty).Return(true)
		mockDb.On("GetOrganizationBudget", "org-1").Return(db.BountyBudget{TotalBudget: 1000}, nil)
		mockDb.On("GetPersonByPubkey", "assignee-1").Return(db.Person{
			OwnerPubKey: "assignee-1",
		}, nil)

		r := chi.NewRouter()
		r.Post("/gobounties/pay/{id}", bHandler.MakeBountyPayment)

		requestBody := bytes.NewBuffer([]byte("{}"))
		rr := httptest.NewRecorder()
		req, err := http.NewRequestWithContext(authorizedCtx, http.MethodPost, "/gobounties/pay/1", requestBody)
		if err != nil {
			t.Fatal(err)
		}

		r.ServeHTTP(rr, req)
		assert.Equal(t, http.StatusMethodNotAllowed, rr.Code, "Expected 405 Method Not Allowed for an already-paid bounty")
		mockDb.AssertExpectations(t)
	})

	t.Run("401 error if user not organization admin or does not have PAY BOUNTY role", func(t *testing.T) {
		mockDb.On("GetBounty", mock.AnythingOfType("uint")).Return(db.Bounty{
			ID:       1,
			Price:    1000,
			OrgUuid:  "org-1",
			Assignee: "assignee-1",
			Paid:     false,
		}, nil)
		mockDb.On("UserHasAccess", "valid-key", "org-1", db.PayBounty).Return(false)

		r := chi.NewRouter()
		r.Post("/gobounties/pay/{id}", bHandler.MakeBountyPayment)

		rr := httptest.NewRecorder()
		req, err := http.NewRequestWithContext(unauthorizedCtx, http.MethodPost, "/gobounties/pay/1", bytes.NewBufferString(`{}`))
		if err != nil {
			t.Fatal(err)
		}

		r.ServeHTTP(rr, req)

		assert.Equal(t, http.StatusUnauthorized, rr.Code, "Expected 401 Unauthorized when the user lacks the PAY BOUNTY role")

	})

	t.Run("403 error when amount exceeds organization's budget balance", func(t *testing.T) {
		ctx := context.WithValue(context.Background(), auth.ContextKey, "valid-key")

		mockDb := dbMocks.NewDatabase(t)
		mockHttpClient := mocks.NewHttpClient(t)
		bHandler := NewBountyHandler(mockHttpClient, mockDb)
		mockDb.On("GetBounty", mock.AnythingOfType("uint")).Return(db.Bounty{
			ID:       1,
			Price:    1000,
			OrgUuid:  "org-1",
			Assignee: "assignee-1",
			Paid:     false,
		}, nil)
		mockDb.On("UserHasAccess", "valid-key", "org-1", db.PayBounty).Return(true)
		mockDb.On("GetOrganizationBudget", "org-1").Return(db.BountyBudget{
			TotalBudget: 500,
		}, nil)

		r := chi.NewRouter()
		r.Post("/gobounties/pay/{id}", bHandler.MakeBountyPayment)

		rr := httptest.NewRecorder()
		req, err := http.NewRequestWithContext(ctx, http.MethodPost, "/gobounties/pay/1", nil)
		if err != nil {
			t.Fatal(err)
		}

		r.ServeHTTP(rr, req)

		assert.Equal(t, http.StatusForbidden, rr.Code, "Expected 403 Forbidden when the payment exceeds the organization's budget")

	})

>>>>>>> 09829eb6
}<|MERGE_RESOLUTION|>--- conflicted
+++ resolved
@@ -1122,7 +1122,157 @@
 }
 
 func TestMakeBountyPayment(t *testing.T) {
-<<<<<<< HEAD
+	ctx := context.Background()
+	mockDb := dbMocks.NewDatabase(t)
+	mockHttpClient := mocks.NewHttpClient(t)
+	bHandler := NewBountyHandler(mockHttpClient, mockDb)
+
+	unauthorizedCtx := context.WithValue(ctx, auth.ContextKey, "")
+	authorizedCtx := context.WithValue(ctx, auth.ContextKey, "valid-key")
+
+	var mutex sync.Mutex
+	var processingTimes []time.Time
+
+	t.Run("mutex lock ensures sequential access", func(t *testing.T) {
+		server := httptest.NewServer(http.HandlerFunc(func(w http.ResponseWriter, r *http.Request) {
+			mutex.Lock()
+			processingTimes = append(processingTimes, time.Now())
+			time.Sleep(10 * time.Millisecond)
+			mutex.Unlock()
+
+			bHandler.MakeBountyPayment(w, r)
+		}))
+		defer server.Close()
+
+		var wg sync.WaitGroup
+		for i := 0; i < 3; i++ {
+			wg.Add(1)
+			go func() {
+				defer wg.Done()
+				_, err := http.Get(server.URL)
+				if err != nil {
+					t.Errorf("Failed to send request: %v", err)
+				}
+			}()
+		}
+		wg.Wait()
+
+		for i := 1; i < len(processingTimes); i++ {
+			assert.True(t, processingTimes[i].After(processingTimes[i-1]),
+				"Expected processing times to be sequential, indicating mutex is locking effectively.")
+		}
+	})
+
+	t.Run("401 unauthorized error when unauthorized user hits endpoint", func(t *testing.T) {
+
+		r := chi.NewRouter()
+		r.Post("/gobounties/pay/{id}", bHandler.MakeBountyPayment)
+
+		rr := httptest.NewRecorder()
+		req, err := http.NewRequestWithContext(unauthorizedCtx, http.MethodPost, "/gobounties/pay/1", nil)
+
+		if err != nil {
+			t.Fatal(err)
+		}
+
+		r.ServeHTTP(rr, req)
+
+		assert.Equal(t, http.StatusUnauthorized, rr.Code, "Expected 401 Unauthorized for unauthorized access")
+		mockDb.AssertExpectations(t)
+	})
+
+	t.Run("405 when trying to pay an already-paid bounty", func(t *testing.T) {
+		mockDb.On("GetBounty", mock.AnythingOfType("uint")).Return(db.Bounty{
+			ID:       1,
+			Price:    1000,
+			OrgUuid:  "org-1",
+			Assignee: "assignee-1",
+			Paid:     true,
+		}, nil)
+
+		mockDb.On("UserHasAccess", "valid-key", "org-1", db.PayBounty).Return(true)
+		mockDb.On("GetOrganizationBudget", "org-1").Return(db.BountyBudget{TotalBudget: 1000}, nil)
+		mockDb.On("GetPersonByPubkey", "assignee-1").Return(db.Person{
+			OwnerPubKey: "assignee-1",
+		}, nil)
+
+		r := chi.NewRouter()
+		r.Post("/gobounties/pay/{id}", bHandler.MakeBountyPayment)
+
+		requestBody := bytes.NewBuffer([]byte("{}"))
+		rr := httptest.NewRecorder()
+		req, err := http.NewRequestWithContext(authorizedCtx, http.MethodPost, "/gobounties/pay/1", requestBody)
+		if err != nil {
+			t.Fatal(err)
+		}
+
+		r.ServeHTTP(rr, req)
+		assert.Equal(t, http.StatusMethodNotAllowed, rr.Code, "Expected 405 Method Not Allowed for an already-paid bounty")
+		mockDb.AssertExpectations(t)
+	})
+
+	t.Run("401 error if user not organization admin or does not have PAY BOUNTY role", func(t *testing.T) {
+		mockDb.On("GetBounty", mock.AnythingOfType("uint")).Return(db.Bounty{
+			ID:       1,
+			Price:    1000,
+			OrgUuid:  "org-1",
+			Assignee: "assignee-1",
+			Paid:     false,
+		}, nil)
+		mockDb.On("UserHasAccess", "valid-key", "org-1", db.PayBounty).Return(false)
+
+		r := chi.NewRouter()
+		r.Post("/gobounties/pay/{id}", bHandler.MakeBountyPayment)
+
+		rr := httptest.NewRecorder()
+		req, err := http.NewRequestWithContext(unauthorizedCtx, http.MethodPost, "/gobounties/pay/1", bytes.NewBufferString(`{}`))
+		if err != nil {
+			t.Fatal(err)
+		}
+
+		r.ServeHTTP(rr, req)
+
+		assert.Equal(t, http.StatusUnauthorized, rr.Code, "Expected 401 Unauthorized when the user lacks the PAY BOUNTY role")
+
+	})
+
+	t.Run("403 error when amount exceeds organization's budget balance", func(t *testing.T) {
+		ctx := context.WithValue(context.Background(), auth.ContextKey, "valid-key")
+
+		mockDb := dbMocks.NewDatabase(t)
+		mockHttpClient := mocks.NewHttpClient(t)
+		bHandler := NewBountyHandler(mockHttpClient, mockDb)
+		mockDb.On("GetBounty", mock.AnythingOfType("uint")).Return(db.Bounty{
+			ID:       1,
+			Price:    1000,
+			OrgUuid:  "org-1",
+			Assignee: "assignee-1",
+			Paid:     false,
+		}, nil)
+		mockDb.On("UserHasAccess", "valid-key", "org-1", db.PayBounty).Return(true)
+		mockDb.On("GetOrganizationBudget", "org-1").Return(db.BountyBudget{
+			TotalBudget: 500,
+		}, nil)
+
+		r := chi.NewRouter()
+		r.Post("/gobounties/pay/{id}", bHandler.MakeBountyPayment)
+
+		rr := httptest.NewRecorder()
+		req, err := http.NewRequestWithContext(ctx, http.MethodPost, "/gobounties/pay/1", nil)
+		if err != nil {
+			t.Fatal(err)
+		}
+
+		r.ServeHTTP(rr, req)
+
+		assert.Equal(t, http.StatusForbidden, rr.Code, "Expected 403 Forbidden when the payment exceeds the organization's budget")
+
+	})
+
+
+}
+
+func TestMakeBountyPayments(t *testing.T) {
 	pubKey := "test-pubkey"
 	ctx := context.WithValue(context.Background(), auth.ContextKey, pubKey)
 	mockDb := dbMocks.NewDatabase(t)
@@ -1184,153 +1334,4 @@
 	}
 
 	mockDb.AssertExpectations(t)
-=======
-	ctx := context.Background()
-	mockDb := dbMocks.NewDatabase(t)
-	mockHttpClient := mocks.NewHttpClient(t)
-	bHandler := NewBountyHandler(mockHttpClient, mockDb)
-
-	unauthorizedCtx := context.WithValue(ctx, auth.ContextKey, "")
-	authorizedCtx := context.WithValue(ctx, auth.ContextKey, "valid-key")
-
-	var mutex sync.Mutex
-	var processingTimes []time.Time
-
-	t.Run("mutex lock ensures sequential access", func(t *testing.T) {
-		server := httptest.NewServer(http.HandlerFunc(func(w http.ResponseWriter, r *http.Request) {
-			mutex.Lock()
-			processingTimes = append(processingTimes, time.Now())
-			time.Sleep(10 * time.Millisecond)
-			mutex.Unlock()
-
-			bHandler.MakeBountyPayment(w, r)
-		}))
-		defer server.Close()
-
-		var wg sync.WaitGroup
-		for i := 0; i < 3; i++ {
-			wg.Add(1)
-			go func() {
-				defer wg.Done()
-				_, err := http.Get(server.URL)
-				if err != nil {
-					t.Errorf("Failed to send request: %v", err)
-				}
-			}()
-		}
-		wg.Wait()
-
-		for i := 1; i < len(processingTimes); i++ {
-			assert.True(t, processingTimes[i].After(processingTimes[i-1]),
-				"Expected processing times to be sequential, indicating mutex is locking effectively.")
-		}
-	})
-
-	t.Run("401 unauthorized error when unauthorized user hits endpoint", func(t *testing.T) {
-
-		r := chi.NewRouter()
-		r.Post("/gobounties/pay/{id}", bHandler.MakeBountyPayment)
-
-		rr := httptest.NewRecorder()
-		req, err := http.NewRequestWithContext(unauthorizedCtx, http.MethodPost, "/gobounties/pay/1", nil)
-
-		if err != nil {
-			t.Fatal(err)
-		}
-
-		r.ServeHTTP(rr, req)
-
-		assert.Equal(t, http.StatusUnauthorized, rr.Code, "Expected 401 Unauthorized for unauthorized access")
-		mockDb.AssertExpectations(t)
-	})
-
-	t.Run("405 when trying to pay an already-paid bounty", func(t *testing.T) {
-		mockDb.On("GetBounty", mock.AnythingOfType("uint")).Return(db.Bounty{
-			ID:       1,
-			Price:    1000,
-			OrgUuid:  "org-1",
-			Assignee: "assignee-1",
-			Paid:     true,
-		}, nil)
-
-		mockDb.On("UserHasAccess", "valid-key", "org-1", db.PayBounty).Return(true)
-		mockDb.On("GetOrganizationBudget", "org-1").Return(db.BountyBudget{TotalBudget: 1000}, nil)
-		mockDb.On("GetPersonByPubkey", "assignee-1").Return(db.Person{
-			OwnerPubKey: "assignee-1",
-		}, nil)
-
-		r := chi.NewRouter()
-		r.Post("/gobounties/pay/{id}", bHandler.MakeBountyPayment)
-
-		requestBody := bytes.NewBuffer([]byte("{}"))
-		rr := httptest.NewRecorder()
-		req, err := http.NewRequestWithContext(authorizedCtx, http.MethodPost, "/gobounties/pay/1", requestBody)
-		if err != nil {
-			t.Fatal(err)
-		}
-
-		r.ServeHTTP(rr, req)
-		assert.Equal(t, http.StatusMethodNotAllowed, rr.Code, "Expected 405 Method Not Allowed for an already-paid bounty")
-		mockDb.AssertExpectations(t)
-	})
-
-	t.Run("401 error if user not organization admin or does not have PAY BOUNTY role", func(t *testing.T) {
-		mockDb.On("GetBounty", mock.AnythingOfType("uint")).Return(db.Bounty{
-			ID:       1,
-			Price:    1000,
-			OrgUuid:  "org-1",
-			Assignee: "assignee-1",
-			Paid:     false,
-		}, nil)
-		mockDb.On("UserHasAccess", "valid-key", "org-1", db.PayBounty).Return(false)
-
-		r := chi.NewRouter()
-		r.Post("/gobounties/pay/{id}", bHandler.MakeBountyPayment)
-
-		rr := httptest.NewRecorder()
-		req, err := http.NewRequestWithContext(unauthorizedCtx, http.MethodPost, "/gobounties/pay/1", bytes.NewBufferString(`{}`))
-		if err != nil {
-			t.Fatal(err)
-		}
-
-		r.ServeHTTP(rr, req)
-
-		assert.Equal(t, http.StatusUnauthorized, rr.Code, "Expected 401 Unauthorized when the user lacks the PAY BOUNTY role")
-
-	})
-
-	t.Run("403 error when amount exceeds organization's budget balance", func(t *testing.T) {
-		ctx := context.WithValue(context.Background(), auth.ContextKey, "valid-key")
-
-		mockDb := dbMocks.NewDatabase(t)
-		mockHttpClient := mocks.NewHttpClient(t)
-		bHandler := NewBountyHandler(mockHttpClient, mockDb)
-		mockDb.On("GetBounty", mock.AnythingOfType("uint")).Return(db.Bounty{
-			ID:       1,
-			Price:    1000,
-			OrgUuid:  "org-1",
-			Assignee: "assignee-1",
-			Paid:     false,
-		}, nil)
-		mockDb.On("UserHasAccess", "valid-key", "org-1", db.PayBounty).Return(true)
-		mockDb.On("GetOrganizationBudget", "org-1").Return(db.BountyBudget{
-			TotalBudget: 500,
-		}, nil)
-
-		r := chi.NewRouter()
-		r.Post("/gobounties/pay/{id}", bHandler.MakeBountyPayment)
-
-		rr := httptest.NewRecorder()
-		req, err := http.NewRequestWithContext(ctx, http.MethodPost, "/gobounties/pay/1", nil)
-		if err != nil {
-			t.Fatal(err)
-		}
-
-		r.ServeHTTP(rr, req)
-
-		assert.Equal(t, http.StatusForbidden, rr.Code, "Expected 403 Forbidden when the payment exceeds the organization's budget")
-
-	})
-
->>>>>>> 09829eb6
-}+}
