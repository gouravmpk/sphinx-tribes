package handlers

import (
	"bytes"
	"encoding/json"
	"fmt"
	"io"
	"io/ioutil"
	"log"
	"net/http"
	"strconv"
	"time"

	"github.com/go-chi/chi"
	decodepay "github.com/nbd-wtf/ln-decodepay"
	"github.com/stakwork/sphinx-tribes/auth"
	"github.com/stakwork/sphinx-tribes/config"
	"github.com/stakwork/sphinx-tribes/db"
	"github.com/stakwork/sphinx-tribes/utils"
)

func GetAllBounties(w http.ResponseWriter, r *http.Request) {
	bounties := db.DB.GetAllBounties(r)
	var bountyResponse []db.BountyResponse = generateBountyResponse(bounties)

	w.WriteHeader(http.StatusOK)
	json.NewEncoder(w).Encode(bountyResponse)
}

func GetBountyById(w http.ResponseWriter, r *http.Request) {
	bountyId := chi.URLParam(r, "bountyId")
	if bountyId == "" {
		w.WriteHeader(http.StatusNotFound)
	}
	bounties, err := db.DB.GetBountyById(bountyId)
	if err != nil {
		w.WriteHeader(http.StatusBadRequest)
		fmt.Println("Error", err)
	} else {
		var bountyResponse []db.BountyResponse = generateBountyResponse(bounties)
		w.WriteHeader(http.StatusOK)
		json.NewEncoder(w).Encode(bountyResponse)
	}
}

func GetBountyCount(w http.ResponseWriter, r *http.Request) {
	personKey := chi.URLParam(r, "personKey")
	tabType := chi.URLParam(r, "tabType")

	if personKey == "" || tabType == "" {
		w.WriteHeader(http.StatusNotFound)
	}
	bountyCount := db.DB.GetBountiesCount(personKey, tabType)

	w.WriteHeader(http.StatusOK)
	json.NewEncoder(w).Encode(bountyCount)
}

func GetPersonCreatedBounties(w http.ResponseWriter, r *http.Request) {
	pubkey := chi.URLParam(r, "pubkey")
	if pubkey == "" {
		w.WriteHeader(http.StatusNotFound)
	}
	bounties, err := db.DB.GetCreatedBounties(pubkey)
	if err != nil {
		w.WriteHeader(http.StatusBadRequest)
		fmt.Println("Error", err)
	} else {
		var bountyResponse []db.BountyResponse = generateBountyResponse(bounties)
		w.WriteHeader(http.StatusOK)
		json.NewEncoder(w).Encode(bountyResponse)
	}
}

func GetPersonAssignedBounties(w http.ResponseWriter, r *http.Request) {
	pubkey := chi.URLParam(r, "pubkey")
	if pubkey == "" {
		w.WriteHeader(http.StatusNotFound)
	}
	bounties, err := db.DB.GetAssignedBounties(pubkey)
	if err != nil {
		w.WriteHeader(http.StatusBadRequest)
		fmt.Println("Error", err)
	} else {
		var bountyResponse []db.BountyResponse = generateBountyResponse(bounties)
		w.WriteHeader(http.StatusOK)
		json.NewEncoder(w).Encode(bountyResponse)
	}
}

func CreateOrEditBounty(w http.ResponseWriter, r *http.Request) {
	bounty := db.Bounty{}
	body, err := ioutil.ReadAll(r.Body)

	r.Body.Close()
	err = json.Unmarshal(body, &bounty)
	if err != nil {
		fmt.Println(err)
		w.WriteHeader(http.StatusNotAcceptable)
		return
	}

	now := time.Now()

	//Check if bounty exists
	bounty.Updated = &now
	if bounty.Created == 0 {
		bounty.Created = time.Now().Unix()
	}

	if bounty.Type == "" {
		w.WriteHeader(http.StatusBadRequest)
		json.NewEncoder(w).Encode("Type is a required field")
		return
	}
	if bounty.Title == "" {
		w.WriteHeader(http.StatusBadRequest)
		json.NewEncoder(w).Encode("Title is a required field")
		return
	}
	if bounty.Description == "" {
		w.WriteHeader(http.StatusBadRequest)
		json.NewEncoder(w).Encode("Description is a required field")
		return
	}
	if bounty.Tribe == "" {
		bounty.Tribe = "None"
	}

	if bounty.Show == false && bounty.ID != 0 {
		db.DB.UpdateBountyBoolColumn(bounty, "show")
	}

	if bounty.Title != "" && bounty.Assignee == "" {
		db.DB.UpdateBountyNullColumn(bounty, "assignee")
	}

	b, err := db.DB.CreateOrEditBounty(bounty)
	if err != nil {
		fmt.Println(err)
		w.WriteHeader(http.StatusBadRequest)
		return
	}

	w.WriteHeader(http.StatusOK)
	json.NewEncoder(w).Encode(b)
}

func DeleteBounty(w http.ResponseWriter, r *http.Request) {
	//ctx := r.Context()
	//pubKeyFromAuth, _ := ctx.Value(auth.ContextKey).(string)
	created := chi.URLParam(r, "created")
	pubkey := chi.URLParam(r, "pubkey")

	if pubkey == "" {
		fmt.Println("no pubkey from route")
		w.WriteHeader(http.StatusUnauthorized)
		return
	}
	if created == "" {
		fmt.Println("no created timestamp from route")
		w.WriteHeader(http.StatusUnauthorized)
		return
	}

	b, _ := db.DB.DeleteBounty(pubkey, created)

	w.WriteHeader(http.StatusOK)
	json.NewEncoder(w).Encode(b)
}

func UpdatePaymentStatus(w http.ResponseWriter, r *http.Request) {
	createdParam := chi.URLParam(r, "created")
	created, _ := strconv.ParseUint(createdParam, 10, 32)

	bounty, _ := db.DB.GetBountyByCreated(uint(created))
	if bounty.ID != 0 && bounty.Created == int64(created) {
		bounty.Paid = !bounty.Paid
		db.DB.UpdateBountyPayment(bounty)
	}
	w.WriteHeader(http.StatusOK)
	json.NewEncoder(w).Encode(bounty)
}

func generateBountyResponse(bounties []db.BountyData) []db.BountyResponse {
	var bountyResponse []db.BountyResponse

	for i := 0; i < len(bounties); i++ {
		bounty := bounties[i]
		b := db.BountyResponse{
			Bounty: db.Bounty{
				ID:                      bounty.BountyId,
				OwnerID:                 bounty.OwnerID,
				Paid:                    bounty.Paid,
				Show:                    bounty.Show,
				Type:                    bounty.Type,
				Award:                   bounty.Award,
				AssignedHours:           bounty.AssignedHours,
				BountyExpires:           bounty.BountyExpires,
				CommitmentFee:           bounty.CommitmentFee,
				Price:                   bounty.Price,
				Title:                   bounty.Title,
				Tribe:                   bounty.Tribe,
				Created:                 bounty.BountyCreated,
				Assignee:                bounty.Assignee,
				TicketUrl:               bounty.TicketUrl,
				Description:             bounty.BountyDescription,
				WantedType:              bounty.WantedType,
				Deliverables:            bounty.Deliverables,
				GithubDescription:       bounty.GithubDescription,
				OneSentenceSummary:      bounty.OneSentenceSummary,
				EstimatedSessionLength:  bounty.EstimatedSessionLength,
				EstimatedCompletionDate: bounty.EstimatedCompletionDate,
				OrgUuid:                 bounty.OrgUuid,
				Updated:                 bounty.BountyUpdated,
				CodingLanguages:         bounty.CodingLanguages,
			},
			Assignee: db.Person{
				ID:               bounty.AssigneeId,
				Uuid:             bounty.Uuid,
				OwnerPubKey:      bounty.OwnerPubKey,
				OwnerAlias:       bounty.AssigneeAlias,
				UniqueName:       bounty.UniqueName,
				Description:      bounty.AssigneeDescription,
				Tags:             bounty.Tags,
				Img:              bounty.Img,
				Created:          bounty.AssigneeCreated,
				Updated:          bounty.AssigneeUpdated,
				LastLogin:        bounty.LastLogin,
				OwnerRouteHint:   bounty.AssigneeRouteHint,
				OwnerContactKey:  bounty.OwnerContactKey,
				PriceToMeet:      bounty.PriceToMeet,
				TwitterConfirmed: bounty.TwitterConfirmed,
			},
			Owner: db.Person{
				ID:               bounty.BountyOwnerId,
				Uuid:             bounty.OwnerUuid,
				OwnerPubKey:      bounty.OwnerKey,
				OwnerAlias:       bounty.OwnerAlias,
				UniqueName:       bounty.OwnerUniqueName,
				Description:      bounty.OwnerDescription,
				Tags:             bounty.OwnerTags,
				Img:              bounty.OwnerImg,
				Created:          bounty.OwnerCreated,
				Updated:          bounty.OwnerUpdated,
				LastLogin:        bounty.OwnerLastLogin,
				OwnerRouteHint:   bounty.OwnerRouteHint,
				OwnerContactKey:  bounty.OwnerContactKey,
				PriceToMeet:      bounty.OwnerPriceToMeet,
				TwitterConfirmed: bounty.OwnerTwitterConfirmed,
			},
			Organization: db.OrganizationShort{
				Name: bounty.OrganizationName,
				Uuid: bounty.OrganizationUuid,
				Img:  bounty.OrganizationImg,
			},
		}
		bountyResponse = append(bountyResponse, b)
	}

	return bountyResponse
}

func MakeBountyPayment(w http.ResponseWriter, r *http.Request) {
	ctx := r.Context()
	pubKeyFromAuth, _ := ctx.Value(auth.ContextKey).(string)
	idParam := chi.URLParam(r, "id")

	id, err := utils.ConvertStringToUint(idParam)
	if err != nil {
		fmt.Println("could not parse id")
		w.WriteHeader(http.StatusForbidden)
		return
	}

	if pubKeyFromAuth == "" {
		fmt.Println("no pubkey from auth")
		w.WriteHeader(http.StatusUnauthorized)
		return
	}

	bounty := db.DB.GetBounty(id)
	amount, _ := utils.ConvertStringToUint(bounty.Price)

	if bounty.ID != id {
		w.WriteHeader(http.StatusNotFound)
		return
	}

	// check if user is the admin of the organization
	// or has a pay bounty role
	hasRole := db.UserHasAccess(pubKeyFromAuth, bounty.OrgUuid, db.PayBounty)
	if !hasRole {
		w.WriteHeader(http.StatusUnauthorized)
		json.NewEncoder(w).Encode("You don't have appropriate permissions to pay bounties")
		return
	}

	// check if the orgnization bounty balance
	// is greater than the amount
	orgBudget := db.DB.GetOrganizationBudget(bounty.OrgUuid)
	if orgBudget.TotalBudget < amount {
		w.WriteHeader(http.StatusForbidden)
		json.NewEncoder(w).Encode("organization budget is not enough to pay the amount")
		return
	}

	request := db.BountyPayRequest{}
	body, err := io.ReadAll(r.Body)
	r.Body.Close()

	err = json.Unmarshal(body, &request)
	if err != nil {
		fmt.Println(err)
		w.WriteHeader(http.StatusNotAcceptable)
		return
	}

	url := fmt.Sprintf("%s/payment", config.RelayUrl)

	bodyData := utils.BuildKeysendBodyData(amount, request.ReceiverPubKey, request.RouteHint)

	jsonBody := []byte(bodyData)

	client := &http.Client{}
	req, _ := http.NewRequest(http.MethodPost, url, bytes.NewBuffer(jsonBody))
	req.Header.Set("x-user-token", config.RelayAuthKey)
	req.Header.Set("Content-Type", "application/json")
	res, err := client.Do(req)

	if err != nil {
		log.Printf("Request Failed: %s", err)
		return
	}

	defer res.Body.Close()
	body, err = io.ReadAll(res.Body)
	msg := make(map[string]interface{})

	// payment is successful add to payment history
	// and reduce organizations budget
	if res.StatusCode == 200 {
		// Unmarshal result
		keysendRes := db.KeysendSuccess{}
		err = json.Unmarshal(body, &keysendRes)

		now := time.Now()
		paymentHistory := db.PaymentHistory{
			Amount:         amount,
			SenderPubKey:   pubKeyFromAuth,
			ReceiverPubKey: request.ReceiverPubKey,
			OrgUuid:        bounty.OrgUuid,
			BountyId:       id,
			Created:        &now,
		}
		db.DB.AddPaymentHistory(paymentHistory)
		bounty.Paid = true
		db.DB.UpdateBounty(bounty)

		msg["msg"] = "keysend_success"
		msg["invoice"] = ""

		socket, err := db.Store.GetSocketConnections(request.Websocket_token)
		if err == nil {
			socket.Conn.WriteJSON(msg)
		}
	} else {
		msg["msg"] = "keysend_error"
		msg["invoice"] = ""

		socket, err := db.Store.GetSocketConnections(request.Websocket_token)
		if err == nil {
			socket.Conn.WriteJSON(msg)
		}
	}
}

<<<<<<< HEAD
func PollInvoice(w http.ResponseWriter, r *http.Request) {
	ctx := r.Context()
	pubKeyFromAuth, _ := ctx.Value(auth.ContextKey).(string)
	paymentRequest := chi.URLParam(r, "paymentRequest")
=======
func BountyBudgetWithdraw(w http.ResponseWriter, r *http.Request) {
	ctx := r.Context()
	pubKeyFromAuth, _ := ctx.Value(auth.ContextKey).(string)
>>>>>>> bde3d63d

	if pubKeyFromAuth == "" {
		fmt.Println("no pubkey from auth")
		w.WriteHeader(http.StatusUnauthorized)
		return
	}

<<<<<<< HEAD
	url := fmt.Sprintf("%s/invoice?payment_request=%s", config.RelayUrl, paymentRequest)
=======
	request := db.WithdrawBudgetRequest{}
	body, err := io.ReadAll(r.Body)
	r.Body.Close()

	err = json.Unmarshal(body, &request)
	if err != nil {
		w.WriteHeader(http.StatusNotAcceptable)
		return
	}

	// check if user is the admin of the organization
	// or has a withdraw bounty budget role
	hasRole := db.UserHasAccess(pubKeyFromAuth, request.OrgUuid, db.WithdrawBudget)
	if !hasRole {
		w.WriteHeader(http.StatusUnauthorized)
		errMsg := formatPayError("You don't have appropriate permissions to withdraw bounty budget")
		json.NewEncoder(w).Encode(errMsg)
		return
	}

	decodedInvoice, err := decodepay.Decodepay(request.PaymentRequest)
	amountInt := decodedInvoice.MSatoshi / 1000
	amount := uint(amountInt)

	if err == nil {
		// check if the orgnization bounty balance
		// is greater than the amount
		orgBudget := db.DB.GetOrganizationBudget(request.OrgUuid)
		if amount > orgBudget.TotalBudget {
			w.WriteHeader(http.StatusForbidden)
			errMsg := formatPayError("Organization budget is not enough to withdraw the amount")
			json.NewEncoder(w).Encode(errMsg)
			return
		}
		paymentSuccess, paymentError := PayLightningInvoice(request.PaymentRequest)
		if paymentSuccess.Success {
			// withdraw amount from organization budget
			db.DB.WithdrawBudget(pubKeyFromAuth, request.OrgUuid, amount)
			w.WriteHeader(http.StatusOK)
			json.NewEncoder(w).Encode(paymentSuccess)
		} else {
			w.WriteHeader(http.StatusBadRequest)
			json.NewEncoder(w).Encode(paymentError)
		}
	} else {
		w.WriteHeader(http.StatusForbidden)
		errMsg := formatPayError("Could not pay lightning invoice")
		json.NewEncoder(w).Encode(errMsg)
	}
}

func formatPayError(errorMsg string) db.InvoicePayError {
	return db.InvoicePayError{
		Success: false,
		Error:   errorMsg,
	}
}

func GetLightningInvoice(payment_request string) (db.InvoiceResult, db.InvoiceError) {
	url := fmt.Sprintf("%s/invoice?payment_request=%s", config.RelayUrl, payment_request)
>>>>>>> bde3d63d

	client := &http.Client{}
	req, err := http.NewRequest(http.MethodGet, url, nil)

	req.Header.Set("x-user-token", config.RelayAuthKey)
	req.Header.Set("Content-Type", "application/json")
	res, _ := client.Do(req)

	if err != nil {
		log.Printf("Request Failed: %s", err)
<<<<<<< HEAD
		w.WriteHeader(http.StatusNoContent)
		json.NewEncoder(w).Encode("could not decode invoice")
=======
		return db.InvoiceResult{}, db.InvoiceError{}
>>>>>>> bde3d63d
	}

	defer res.Body.Close()

	body, err := io.ReadAll(res.Body)

<<<<<<< HEAD
	// Unmarshal result
	invoiceRes := db.InvoiceResult{}

	err = json.Unmarshal(body, &invoiceRes)

	if err != nil {
		log.Printf("Reading Invoice body failed: %s", err)
		w.WriteHeader(http.StatusNoContent)
		json.NewEncoder(w).Encode("could not decode invoice")
	}

	w.WriteHeader(http.StatusOK)
	json.NewEncoder(w).Encode(invoiceRes)
=======
	if res.StatusCode != 200 {
		// Unmarshal result
		invoiceErr := db.InvoiceError{}
		err = json.Unmarshal(body, &invoiceErr)

		if err != nil {
			log.Printf("Reading Invoice body failed: %s", err)
			return db.InvoiceResult{}, invoiceErr
		}

		return db.InvoiceResult{}, invoiceErr
	} else {
		// Unmarshal result
		invoiceRes := db.InvoiceResult{}
		err = json.Unmarshal(body, &invoiceRes)

		if err != nil {
			log.Printf("Reading Invoice body failed: %s", err)
			return invoiceRes, db.InvoiceError{}
		}

		return invoiceRes, db.InvoiceError{}
	}
}

func PayLightningInvoice(payment_request string) (db.InvoicePaySuccess, db.InvoicePayError) {
	url := fmt.Sprintf("%s/invoices", config.RelayUrl)
	bodyData := fmt.Sprintf(`{"payment_request": "%s"}`, payment_request)
	jsonBody := []byte(bodyData)

	client := &http.Client{}
	req, err := http.NewRequest(http.MethodPut, url, bytes.NewBuffer(jsonBody))

	req.Header.Set("x-user-token", config.RelayAuthKey)
	req.Header.Set("Content-Type", "application/json")
	res, err := client.Do(req)

	if err != nil {
		log.Printf("Request Failed: %s", err)
		return db.InvoicePaySuccess{}, db.InvoicePayError{}
	}

	defer res.Body.Close()

	body, err := io.ReadAll(res.Body)

	if res.StatusCode != 200 {
		invoiceError := db.InvoicePayError{}
		err = json.Unmarshal(body, &invoiceError)

		if err != nil {
			log.Printf("Reading Invoice pay error body failed: %s", err)
			return db.InvoicePaySuccess{}, db.InvoicePayError{}
		}

		return db.InvoicePaySuccess{}, invoiceError
	} else {
		invoiceSuccess := db.InvoicePaySuccess{}
		err = json.Unmarshal(body, &invoiceSuccess)

		if err != nil {
			log.Printf("Reading Invoice pay success body failed: %s", err)
			return db.InvoicePaySuccess{}, db.InvoicePayError{}
		}

		return invoiceSuccess, db.InvoicePayError{}
	}
}

func GetInvoiceData(w http.ResponseWriter, r *http.Request) {
	paymentRequest := chi.URLParam(r, "paymentRequest")
	invoiceData, invoiceErr := GetLightningInvoice(paymentRequest)

	if invoiceErr.Error != "" {
		w.WriteHeader(http.StatusForbidden)
		json.NewEncoder(w).Encode(invoiceErr)
		return
	}

	w.WriteHeader(http.StatusOK)
	json.NewEncoder(w).Encode(invoiceData)
>>>>>>> bde3d63d
}<|MERGE_RESOLUTION|>--- conflicted
+++ resolved
@@ -12,7 +12,6 @@
 	"time"
 
 	"github.com/go-chi/chi"
-	decodepay "github.com/nbd-wtf/ln-decodepay"
 	"github.com/stakwork/sphinx-tribes/auth"
 	"github.com/stakwork/sphinx-tribes/config"
 	"github.com/stakwork/sphinx-tribes/db"
@@ -375,16 +374,9 @@
 	}
 }
 
-<<<<<<< HEAD
-func PollInvoice(w http.ResponseWriter, r *http.Request) {
-	ctx := r.Context()
-	pubKeyFromAuth, _ := ctx.Value(auth.ContextKey).(string)
-	paymentRequest := chi.URLParam(r, "paymentRequest")
-=======
 func BountyBudgetWithdraw(w http.ResponseWriter, r *http.Request) {
 	ctx := r.Context()
 	pubKeyFromAuth, _ := ctx.Value(auth.ContextKey).(string)
->>>>>>> bde3d63d
 
 	if pubKeyFromAuth == "" {
 		fmt.Println("no pubkey from auth")
@@ -392,9 +384,6 @@
 		return
 	}
 
-<<<<<<< HEAD
-	url := fmt.Sprintf("%s/invoice?payment_request=%s", config.RelayUrl, paymentRequest)
-=======
 	request := db.WithdrawBudgetRequest{}
 	body, err := io.ReadAll(r.Body)
 	r.Body.Close()
@@ -415,9 +404,7 @@
 		return
 	}
 
-	decodedInvoice, err := decodepay.Decodepay(request.PaymentRequest)
-	amountInt := decodedInvoice.MSatoshi / 1000
-	amount := uint(amountInt)
+	amount := utils.GetInvoiceAmount(request.PaymentRequest)
 
 	if err == nil {
 		// check if the orgnization bounty balance
@@ -455,7 +442,6 @@
 
 func GetLightningInvoice(payment_request string) (db.InvoiceResult, db.InvoiceError) {
 	url := fmt.Sprintf("%s/invoice?payment_request=%s", config.RelayUrl, payment_request)
->>>>>>> bde3d63d
 
 	client := &http.Client{}
 	req, err := http.NewRequest(http.MethodGet, url, nil)
@@ -466,33 +452,13 @@
 
 	if err != nil {
 		log.Printf("Request Failed: %s", err)
-<<<<<<< HEAD
-		w.WriteHeader(http.StatusNoContent)
-		json.NewEncoder(w).Encode("could not decode invoice")
-=======
 		return db.InvoiceResult{}, db.InvoiceError{}
->>>>>>> bde3d63d
 	}
 
 	defer res.Body.Close()
 
 	body, err := io.ReadAll(res.Body)
 
-<<<<<<< HEAD
-	// Unmarshal result
-	invoiceRes := db.InvoiceResult{}
-
-	err = json.Unmarshal(body, &invoiceRes)
-
-	if err != nil {
-		log.Printf("Reading Invoice body failed: %s", err)
-		w.WriteHeader(http.StatusNoContent)
-		json.NewEncoder(w).Encode("could not decode invoice")
-	}
-
-	w.WriteHeader(http.StatusOK)
-	json.NewEncoder(w).Encode(invoiceRes)
-=======
 	if res.StatusCode != 200 {
 		// Unmarshal result
 		invoiceErr := db.InvoiceError{}
@@ -574,5 +540,62 @@
 
 	w.WriteHeader(http.StatusOK)
 	json.NewEncoder(w).Encode(invoiceData)
->>>>>>> bde3d63d
+}
+
+func PollInvoice(w http.ResponseWriter, r *http.Request) {
+	ctx := r.Context()
+	pubKeyFromAuth, _ := ctx.Value(auth.ContextKey).(string)
+	paymentRequest := chi.URLParam(r, "paymentRequest")
+
+	if pubKeyFromAuth == "" {
+		fmt.Println("no pubkey from auth")
+		w.WriteHeader(http.StatusUnauthorized)
+		return
+	}
+
+	url := fmt.Sprintf("%s/invoice?payment_request=%s", config.RelayUrl, paymentRequest)
+
+	client := &http.Client{}
+	req, err := http.NewRequest(http.MethodGet, url, nil)
+
+	req.Header.Set("x-user-token", config.RelayAuthKey)
+	req.Header.Set("Content-Type", "application/json")
+	res, _ := client.Do(req)
+
+	if err != nil {
+		log.Printf("Request Failed: %s", err)
+		w.WriteHeader(http.StatusNoContent)
+		json.NewEncoder(w).Encode("could not decode invoice")
+	}
+
+	defer res.Body.Close()
+
+	body, err := io.ReadAll(res.Body)
+
+	// Unmarshal result
+	invoiceRes := db.InvoiceResult{}
+
+	err = json.Unmarshal(body, &invoiceRes)
+
+	if err != nil {
+		log.Printf("Reading Invoice body failed: %s", err)
+		w.WriteHeader(http.StatusNoContent)
+		json.NewEncoder(w).Encode("could not decode invoice")
+	}
+
+	if invoiceRes.Response.Settled {
+		// Todo if an invoice is settled
+		invoice := db.DB.GetInvoice(paymentRequest)
+		// amount := utils.GetInvoiceAmount(paymentRequest)
+
+		if invoice.Type == "budget" {
+
+		} else if invoice.Type == "payinvoice" {
+
+		}
+
+	}
+
+	w.WriteHeader(http.StatusOK)
+	json.NewEncoder(w).Encode(invoiceRes)
 }