--- conflicted
+++ resolved
@@ -20,11 +20,7 @@
 	s := gocron.NewScheduler(time.UTC)
 	msg := make(map[string]interface{})
 
-<<<<<<< HEAD
-	s.Every(6).Seconds().Do(func() {
-=======
 	s.Every(5).Seconds().Do(func() {
->>>>>>> 746b2219
 		invoiceList, _ := db.Store.GetInvoiceCache()
 		invoiceCount := len(invoiceList)
 
@@ -175,11 +171,7 @@
 		}
 	})
 
-<<<<<<< HEAD
-	s.Every(6).Seconds().Do(func() {
-=======
 	s.Every(5).Seconds().Do(func() {
->>>>>>> 746b2219
 		invoiceList, _ := db.Store.GetBudgetInvoiceCache()
 		invoiceCount := len(invoiceList)
 
@@ -206,9 +198,6 @@
 				// Unmarshal result
 				invoiceRes := db.InvoiceResult{}
 
-				fmt.Println("Invoice Response ===", invoiceRes.Response.Settled)
-				fmt.Println("Invoice Payment Request ===", invoiceRes.Response.Payment_request)
-
 				err = json.Unmarshal(body, &invoiceRes)
 
 				if err != nil {
@@ -217,11 +206,6 @@
 				}
 
 				if invoiceRes.Response.Settled {
-<<<<<<< HEAD
-					fmt.Println("Settled ===", invoiceRes.Response.Settled)
-=======
-					fmt.Sprintln("INVOICE SETTLED")
->>>>>>> 746b2219
 					if inv.Invoice == invoiceRes.Response.Payment_request {
 						/**
 						  If the invoice is settled and still in store
